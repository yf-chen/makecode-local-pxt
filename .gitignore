templater.sh
web/_temp
node_modules
*.sw?
built
typings/
yelm_modules
nwcache/
nwbuilt/
tmp/
<<<<<<< HEAD
*.ts.new
=======
temp/
>>>>>>> d4df27fd
<|MERGE_RESOLUTION|>--- conflicted
+++ resolved
@@ -8,8 +8,5 @@
 nwcache/
 nwbuilt/
 tmp/
-<<<<<<< HEAD
 *.ts.new
-=======
-temp/
->>>>>>> d4df27fd
+temp/