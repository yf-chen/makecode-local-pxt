/// <reference path="../typings/node/node.d.ts"/>
/// <reference path="../built/pxtlib.d.ts"/>
/// <reference path="../built/pxtsim.d.ts"/>
/// <reference path="../built/pxtblocks.d.ts" />

(global as any).pxt = pxt;

import * as nodeutil from './nodeutil';
nodeutil.init();

import * as fs from 'fs';
import * as path from 'path';
import * as child_process from 'child_process';

import U = pxt.Util;
import Cloud = pxt.Cloud;

import * as server from './server';
import * as uploader from './uploader';

let forceCloudBuild = process.env["KS_FORCE_CLOUD"] === "yes"

function initTargetCommands() {
    let cmdsjs = nodeutil.targetDir + '/built/cmds.js';
    if (fs.existsSync(cmdsjs)) {
        pxt.debug(`loading cli extensions...`)
        let cli = require(cmdsjs)
        if (cli.deployCoreAsync) {
            pxt.commands.deployCoreAsync = cli.deployCoreAsync
        }
    }
}

let prevExports = (global as any).savedModuleExports
if (prevExports) {
    module.exports = prevExports
}

export interface UserConfig {
    accessToken?: string;
    localToken?: string;
    noAutoBuild?: boolean;
    noAutoStart?: boolean;
    localBuild?: boolean;
}

let reportDiagnostic = reportDiagnosticSimply;

function reportDiagnostics(diagnostics: ts.pxt.KsDiagnostic[]): void {
    for (const diagnostic of diagnostics) {
        reportDiagnostic(diagnostic);
    }
}

function reportDiagnosticSimply(diagnostic: ts.pxt.KsDiagnostic): void {
    let output = "";

    if (diagnostic.fileName) {
        output += `${diagnostic.fileName}(${diagnostic.line + 1},${diagnostic.character + 1}): `;
    }

    const category = ts.DiagnosticCategory[diagnostic.category].toLowerCase();
    output += `${category} TS${diagnostic.code}: ${ts.flattenDiagnosticMessageText(diagnostic.messageText, "\n")}`;
    pxt.log(output);
}

function fatal(msg: string): Promise<any> {
    pxt.log("Fatal error:", msg)
    throw new Error(msg)
}

let globalConfig: UserConfig = {}

function homePxtDir() {
    return path.join(process.env["HOME"] || process.env["UserProfile"], ".pxt")
}

function cacheDir() {
    return path.join(homePxtDir(), "cache")
}

function configPath() {
    return path.join(homePxtDir(), "config.json")
}

let homeDirsMade = false
function mkHomeDirs() {
    if (homeDirsMade) return
    homeDirsMade = true
    if (!fs.existsSync(homePxtDir()))
        fs.mkdirSync(homePxtDir())
    if (!fs.existsSync(cacheDir()))
        fs.mkdirSync(cacheDir())
}

function saveConfig() {
    mkHomeDirs()
    fs.writeFileSync(configPath(), JSON.stringify(globalConfig, null, 4) + "\n")
}

function initConfig() {
    let atok: string = process.env["CLOUD_ACCESS_TOKEN"]
    if (fs.existsSync(configPath())) {
        let config = <UserConfig>readJson(configPath())
        globalConfig = config
        if (!atok && config.accessToken) {
            atok = config.accessToken
        }
    }

    if (atok) {
        let mm = /^(https?:.*)\?access_token=([\w\.]+)/.exec(atok)
        if (!mm) {
            fatal("Invalid accessToken format, expecting something like 'https://example.com/?access_token=0abcd.XXXX'")
        }
        Cloud.apiRoot = mm[1].replace(/\/$/, "").replace(/\/api$/, "") + "/api/"
        Cloud.accessToken = mm[2]
    }
}

export function loginAsync(access_token: string) {
    if (/^http/.test(access_token)) {
        globalConfig.accessToken = access_token
        saveConfig()
        if (process.env["CLOUD_ACCESS_TOKEN"])
            console.log("You have $CLOUD_ACCESS_TOKEN set; this overrides what you've specified here.")
    } else {
        let root = Cloud.apiRoot.replace(/api\/$/, "")
        console.log("USAGE:")
        console.log(`  pxt login https://example.com/?access_token=...`)
        console.log(`Go to ${root}oauth/gettoken to obtain the token.`)
        return fatal("Bad usage")
    }

    return Promise.resolve()
}

export function apiAsync(path: string, postArguments?: string): Promise<void> {
    if (postArguments == "delete") {
        return Cloud.privateDeleteAsync(path)
            .then(resp => console.log(resp))
    }

    if (postArguments == "-") {
        return nodeutil.readResAsync(process.stdin)
            .then(buf => buf.toString("utf8"))
            .then(str => apiAsync(path, str))
    }

    let dat = postArguments ? JSON.parse(postArguments) : null
    if (dat)
        console.log("POST", "/api/" + path, JSON.stringify(dat, null, 2))

    return Cloud.privateRequestAsync({
        url: path,
        data: dat
    })
        .then(resp => {
            if (resp.json)
                console.log(JSON.stringify(resp.json, null, 2))
            else console.log(resp.text)
        })
}

function uploadFileAsync(path: string) {
    let buf = fs.readFileSync(path)
    let mime = U.getMime(path)
    console.log("Upload", path)
    return Cloud.privatePostAsync("upload/files", {
        filename: path,
        encoding: "base64",
        content: buf.toString("base64"),
        contentType: mime
    })
        .then(resp => {
            console.log(resp)
        })
}

function readlineAsync() {
    process.stdin.resume();
    process.stdin.setEncoding('utf8');
    return new Promise<string>((resolve, reject) => {
        process.stdin.once('data', (text: string) => {
            resolve(text)
        })
    })
}

export function promptAsync(msg: string): Promise<boolean> {
    process.stdout.write(msg + " (y/n): ")
    return readlineAsync()
        .then(text => {
            if (text.trim().toLowerCase() == "y")
                return Promise.resolve(true)
            else if (text.trim().toLowerCase() == "n")
                return Promise.resolve(false)
            else return promptAsync(msg)
        })
}

function ptrcheckAsync(cmd: string) {
    let prefixIgnore: string[] = []
    let exactIgnore: U.Map<boolean> = {}

    if (fs.existsSync("ptrcheck-ignore")) {
        let ign = fs.readFileSync("ptrcheck-ignore", "utf8").split(/\r?\n/)
        for (let line of ign) {
            line = line.trim()
            if (line[0] == "#") continue
            if (line[line.length - 1] == "*") {
                prefixIgnore.push(line.slice(0, line.length - 1))
            } else {
                exactIgnore[line] = true
            }
        }
    }

    let path = "pointers"
    let isCore = pxt.appTarget.id == "core"
    if (!isCore)
        path += "/" + pxt.appTarget.id
    let elts: Cloud.JsonPointer[] = []
    let next = (cont: string): Promise<void> =>
        Cloud.privateGetAsync(path + "?count=500&continuation=" + cont)
            .then((resp: Cloud.JsonList) => {
                console.log("Query:", cont)
                for (let e of resp.items as Cloud.JsonPointer[]) {
                    if (isCore && /^ptr-([a-z]+)$/.exec(e.id) && e.releaseid) {
                        let tname = e.id.slice(4)
                        prefixIgnore.push(tname + "-")
                        exactIgnore[tname] = true
                        console.log("Target: " + e.id)
                    }
                    elts.push(e)
                }
                if (resp.continuation) return next(resp.continuation)
                else return Promise.resolve()
            })


    let files = U.toDictionary(allFiles("docs", 8)
        .filter(e => /\.md$/.test(e))
        .map(e => {
            let s = e.slice(5).replace(/\.md$/, "")
            let m = /^_locales\/([a-z]+)\/(.*)/.exec(s)
            if (m) s = m[2] + "@" + m[1]
            s = s.replace(/\//g, "-")
            return s
        }), x => x)

    return next("")
        .then(() => {
            let c0 = elts.length
            elts = elts.filter(e => {
                if (e.releaseid && /ptr-[a-z]+-v\d+-\d+-\d+$/.test(e.id))
                    return false
                let ename = e.id.slice(4)
                if (U.lookup(exactIgnore, ename))
                    return false
                for (let pref of prefixIgnore) {
                    if (pref == ename.slice(0, pref.length))
                        return false
                }
                if (e.redirect)
                    return false
                return true
            })

            console.log(`Got ${c0} pointers; have ${elts.length} after filtering. Core=${isCore}`)
            elts.sort((a, b) => U.strcmp(a.id, b.id))


            let toDel: string[] = []
            for (let e of elts) {
                let fn = e.id.slice(4)
                if (!isCore) fn = fn.replace(/^[a-z]+-/, "")
                if (!U.lookup(files, fn)) {
                    toDel.push(e.id)
                }
            }

            if (toDel.length == 0) {
                console.log("All OK, nothing excessive.")
                return Promise.resolve()
            }

            console.log(`Absent in docs/ ${toDel.length} items:`)
            for (let e of toDel)
                console.log(e.slice(4))

            if (cmd != "delete") {
                console.log("Use 'pxt ptrcheck delete' to delete these; you will be prompted")
                return Promise.resolve()
            }

            return promptAsync("Delete all these pointers?")
                .then(y => {
                    if (!y) return Promise.resolve()
                    return Promise.map(toDel,
                        e => Cloud.privateDeleteAsync(e)
                            .then(() => {
                                console.log("DELETE", e)
                            }),
                        { concurrency: 5 })
                        .then(() => { })
                })
        })
}

export function ptrAsync(path: string, target?: string) {
    // in MinGW when you say 'pxt ptr /foo/bar' on command line you get C:/MinGW/msys/1.0/foo/bar instead of '/foo/bar'
    let mingwRx = /^[a-z]:\/.*?MinGW.*?1\.0\//i

    path = path.replace(mingwRx, "/")
    path = nodeutil.sanitizePath(path)

    if (!target) {
        return Cloud.privateGetAsync(nodeutil.pathToPtr(path))
            .then(r => {
                console.log(r)
                return r
            })
    }

    if (target == "delete") {
        return Cloud.privateDeleteAsync(nodeutil.pathToPtr(path))
            .then(() => {
                console.log("Pointer " + path + " deleted.")
            })
    }

    if (target == "refresh") {
        return Cloud.privatePostAsync(nodeutil.pathToPtr(path), {})
            .then(r => {
                console.log(r)
                return r
            })
    }

    let ptr = {
        path: path,
        releaseid: "",
        redirect: "",
        scriptid: "",
        artid: "",
        htmlartid: "",
        userplatform: ["pxt-cli"],
    }

    target = target.replace(mingwRx, "/")

    return (/^[a-z]+$/.test(target) ? Cloud.privateGetAsync(target) : Promise.reject(""))
        .then(r => {
            if (r.kind == "script")
                ptr.scriptid = target
            else if (r.kind == "art")
                ptr.artid = target
            else if (r.kind == "release")
                ptr.releaseid = target
            else {
                U.userError("Don't know how to set pointer to this publication type: " + r.kind)
            }
        }, e => {
            if (/^(\/|http)/.test(target)) {
                console.log("Assuming redirect for: " + target)
                ptr.redirect = target
            } else {
                U.userError("Don't know how to set pointer to: " + target)
            }
        })
        .then(() => Cloud.privatePostAsync("pointers", ptr))
        .then(r => {
            console.log(r)
            return r
        })
}

function allFiles(top: string, maxDepth = 4, allowMissing = false): string[] {
    let res: string[] = []
    if (allowMissing && !fs.existsSync(top)) return res
    for (let p of fs.readdirSync(top)) {
        if (p[0] == ".") continue;
        let inner = top + "/" + p
        let st = fs.statSync(inner)
        if (st.isDirectory()) {
            if (maxDepth > 1)
                U.pushRange(res, allFiles(inner, maxDepth - 1))
        } else {
            res.push(inner)
        }
    }
    return res
}

function onlyExts(files: string[], exts: string[]) {
    return files.filter(f => exts.indexOf(path.extname(f)) >= 0)
}

function pxtFileList(pref: string) {
    return allFiles(pref + "webapp/public")
        .concat(onlyExts(allFiles(pref + "built/web", 1), [".js", ".css"]))
        .concat(allFiles(pref + "built/web/fonts", 1))

}

function semverCmp(a: string, b: string) {
    let parse = (s: string) => {
        let v = s.split(/\./).map(parseInt)
        return v[0] * 100000000 + v[1] * 10000 + v[2]
    }
    return parse(a) - parse(b)
}

let readJson = nodeutil.readJson;

function travisAsync() {
    forceCloudBuild = true

    let rel = process.env.TRAVIS_TAG || ""
    let atok = process.env.NPM_ACCESS_TOKEN

    if (/^v\d/.test(rel) && atok) {
        let npmrc = path.join(process.env.HOME, ".npmrc")
        console.log(`Setting up ${npmrc}`)
        let cfg = "//registry.npmjs.org/:_authToken=" + atok + "\n"
        fs.writeFileSync(npmrc, cfg)
    }

    console.log("TRAVIS_TAG:", rel)

    let branch = process.env.TRAVIS_BRANCH || "local"
    let latest = branch == "master" ? "latest" : "git-" + branch

    let pkg = readJson("package.json")
    if (pkg["name"] == "pxt-core") {
        if (rel)
            return runNpmAsync("publish")
        else
            return Promise.resolve()
    } else {
        return buildTargetAsync()
            .then(() => {
                let trg = readLocalPxTarget()
                if (rel)
                    return uploadtrgAsync(trg.id + "/" + rel)
                        .then(() => runNpmAsync("publish"))
                else
                    return uploadtrgAsync(trg.id + "/" + latest)
            })
    }
}

function bumpKsDepAsync() {
    let pkg = readJson("package.json")
    if (pkg["name"] == "pxt-core") return Promise.resolve(pkg)

    let gitPull = Promise.resolve()

    if (fs.existsSync("node_modules/pxt-core/.git")) {
        gitPull = spawnAsync({
            cmd: "git",
            args: ["pull"],
            cwd: "node_modules/pxt-core"
        })
    }

    return gitPull
        .then(() => {
            let kspkg = readJson("node_modules/pxt-core/package.json")
            let currVer = pkg["dependencies"]["pxt-core"]
            let newVer = kspkg["version"]
            if (currVer == newVer) {
                console.log(`Referenced pxt-core dep up to date: ${currVer}`)
                return pkg
            }

            console.log(`Bumping pxt-core dep version: ${currVer} -> ${newVer}`)
            if (currVer != "*" && semverCmp(currVer, newVer) > 0) {
                U.userError("Trying to downgrade pxt-core.")
            }
            pkg["dependencies"]["pxt-core"] = newVer
            fs.writeFileSync("package.json", JSON.stringify(pkg, null, 2) + "\n")
            return runGitAsync("commit", "-m", `Bump pxt-core to ${newVer}`, "--", "package.json")
                .then(() => pkg)
        })
}

function updateAsync() {
    return Promise.resolve()
        .then(() => runGitAsync("pull"))
        .then(() => bumpKsDepAsync())
        .then(() => runNpmAsync("install"));
}

function bumpAsync() {
    return Promise.resolve()
        .then(() => runGitAsync("pull"))
        .then(() => bumpKsDepAsync())
        .then(() => runNpmAsync("version", "patch"))
        .then(() => runGitAsync("push", "--tags"))
        .then(() => runGitAsync("push"))
}

function runGitAsync(...args: string[]) {
    return spawnAsync({
        cmd: "git",
        args: args,
        cwd: "."
    })
}

function runNpmAsync(...args: string[]) {
    return spawnAsync({
        cmd: addCmd("npm"),
        args: args,
        cwd: "."
    })
}

function pkgVersion() {
    let ver = readJson("package.json")["version"]
    let info = travisInfo()
    if (!info.tag)
        ver += "-" + (info.commit ? info.commit.slice(0, 6) : "local")
    return ver
}

function targetFileList() {
    let lst = onlyExts(allFiles("built", 1), [".js", ".css", ".json", ".webmanifest"])
        .concat(allFiles("sim/public"))
    // the cloud only accepts *.json and sim* files in targets
    return lst.filter(fn => /\.json$/.test(fn) || /[\/\\]sim[^\\\/]*$/.test(fn))
}

export function staticpkgAsync(label?: string) {
    let dir = label ? "/" + label + "/" : "/"
    return Promise.resolve()
        .then(() => uploadCoreAsync({
            label: label || "main",
            pkgversion: "0.0.0",
            fileList: pxtFileList("node_modules/pxt-core/").concat(targetFileList()),
            localDir: dir
        }))
        .then(() => renderDocs(dir))
}

export function uploadtrgAsync(label?: string) {
    return uploadCoreAsync({
        label: label,
        fileList: pxtFileList("node_modules/pxt-core/").concat(targetFileList()),
        pkgversion: pkgVersion(),
        fileContent: {}
    })
}

interface UploadOptions {
    fileList: string[];
    pkgversion: string;
    fileContent?: U.Map<string>;
    label?: string
    legacyLabel?: boolean;
    target?: string;
    localDir?: string;
}

function uploadCoreAsync(opts: UploadOptions) {
    let liteId = "<none>"

    let replacements: U.Map<string> = {
        "/sim/simulator.html": "@simUrl@",
        "/sim/sim.webmanifest": "@relprefix@webmanifest",
        "/embed.js": "@relprefix@embed",
        "/cdn/": "@pxtCdnUrl@",
        "/sim/": "@targetCdnUrl@",
        "data-manifest=\"\"": "@manifest@",
        "var pxtConfig = null": "var pxtConfig = @cfg@",
    }


    if (opts.localDir) {
        let cfg: pxt.WebConfig = {
            "relprefix": opts.localDir,
            "workerjs": opts.localDir + "worker.js",
            "tdworkerjs": opts.localDir + "tdworker.js",
            "pxtVersion": opts.pkgversion,
            "pxtRelId": "",
            "pxtCdnUrl": opts.localDir,
            "targetVersion": opts.pkgversion,
            "targetRelId": "",
            "targetCdnUrl": opts.localDir,
            "targetId": opts.target,
            "simUrl": opts.localDir + "simulator.html",
            "runUrl": opts.localDir + "run.html",
            "docsUrl": opts.localDir + "docs.html",
            "isStatic": true,
        }
        replacements = {
            "/embed.js": opts.localDir + "embed.js",
            "/cdn/": opts.localDir,
            "/sim/": opts.localDir,
            "@workerjs@": `${opts.localDir}worker.js\n# ver ${new Date().toString()}`,
            //"data-manifest=\"\"": `manifest="${opts.localDir}release.manifest"`,
            "var pxtConfig = null": "var pxtConfig = " + JSON.stringify(cfg, null, 4),
        }
    }

    let replFiles = [
        "index.html",
        "embed.js",
        "run.html",
        "docs.html",
        "release.manifest",
        "worker.js",
        "tdworker.js",
        "simulator.html",
        "sim.manifest",
        "sim.webmanifest",
    ]

    nodeutil.mkdirP("built/uploadrepl")

    let uploadFileAsync = (p: string) => {
        let rdf: Promise<Buffer> = null
        if (opts.fileContent) {
            let s = U.lookup(opts.fileContent, p)
            if (s != null)
                rdf = Promise.resolve(new Buffer(s, "utf8"))
        }
        if (!rdf) {
            if (!fs.existsSync(p))
                return;
            rdf = readFileAsync(p)
        }

        return rdf
            .then((data: Buffer) => {
                // Strip the leading directory name, unless we are uploading a single file.
                let fileName = p.replace(/^.*(built\/web\/|\w+\/public\/|built\/)/, "")
                let mime = U.getMime(p)
                let isText = /^(text\/.*|application\/.*(javascript|json))$/.test(mime)
                let content = ""

                if (isText) {
                    content = data.toString("utf8")
                    if (fileName == "index.html") {
                        content = content
                            .replace(/<!--\s*@include\s+(\S+)\s*-->/g,
                            (full, fn) => {
                                let cont = ""
                                try {
                                    cont = fs.readFileSync("includes/" + fn, "utf8")
                                } catch (e) { }
                                return "<!-- include " + fn + " -->\n" + cont + "\n<!-- end include -->\n"
                            })
                            .replace(/@(\w+)@/g, (full, varname) => {
                                return (pxt.appTarget.appTheme as any)[varname] || ""
                            })
                    }

                    if (replFiles.indexOf(fileName) >= 0) {
                        for (let from of Object.keys(replacements)) {
                            content = U.replaceAll(content, from, replacements[from])
                        }
                        if (opts.localDir) {
                            data = new Buffer(content, "utf8")
                        } else {
                            // save it for developer inspection
                            fs.writeFileSync("built/uploadrepl/" + fileName, content)
                        }
                    } else if (fileName == "target.json" && opts.localDir) {
                        let trg: pxt.TargetBundle = JSON.parse(content)
                        for (let e of trg.appTheme.docMenu)
                            if (e.path[0] == "/") {
                                e.path = opts.localDir + "docs" + e.path + ".html"
                            }
                        trg.appTheme.logoUrl = opts.localDir
                        trg.appTheme.homeUrl = opts.localDir
                        data = new Buffer(JSON.stringify(trg, null, 2), "utf8")
                    }
                } else {
                    content = data.toString("base64")
                }

                if (opts.localDir) {
                    let fn = path.join(builtPackaged + opts.localDir, fileName)
                    nodeutil.mkdirP(path.dirname(fn))
                    return writeFileAsync(fn, data)
                }

                return Cloud.privatePostAsync(liteId + "/files", {
                    encoding: isText ? "utf8" : "base64",
                    filename: fileName,
                    contentType: mime,
                    content,
                })
                    .then(resp => {
                        console.log(fileName, mime)
                    })
            })
    }

    if (opts.localDir)
        return Promise.map(opts.fileList, uploadFileAsync, { concurrency: 15 })
            .then(() => {
                console.log("Release files written to", path.resolve(builtPackaged + opts.localDir))
            })

    let info = travisInfo()
    return Cloud.privatePostAsync("releases", {
        pkgversion: opts.pkgversion,
        commit: info.commitUrl,
        branch: info.tag || info.branch,
        buildnumber: process.env['TRAVIS_BUILD_NUMBER'],
        target: pxt.appTarget ? pxt.appTarget.id : "",
        type: "fulltarget"
    })
        .then(resp => {
            console.log(resp)
            liteId = resp.id
            return Promise.map(opts.fileList, uploadFileAsync, { concurrency: 15 })
        })
        .then(() => {
            if (!opts.label) return Promise.resolve()
            else if (opts.legacyLabel) return Cloud.privatePostAsync(liteId + "/label", { name: opts.label })
            else return Cloud.privatePostAsync("pointers", {
                path: nodeutil.sanitizePath(opts.label),
                releaseid: liteId
            })
                .then(() => {
                    // tag release/v0.1.2 also as release/beta
                    let beta = opts.label.replace(/\/v\d.*/, "/beta")
                    if (beta == opts.label) return Promise.resolve()
                    else {
                        console.log("Also tagging with " + beta)
                        return Cloud.privatePostAsync("pointers", {
                            path: nodeutil.sanitizePath(beta),
                            releaseid: liteId
                        })
                    }
                })
        })
        .then(() => {
            console.log("All done; tagged with " + opts.label)
        })
}

function readLocalPxTarget() {
    if (!fs.existsSync("pxtarget.json")) {
        console.error("This command requires pxtarget.json in current directory.")
        process.exit(1)
    }
    nodeutil.targetDir = process.cwd()
    let cfg: pxt.TargetBundle = readJson("pxtarget.json")
    return cfg
}

function forEachBundledPkgAsync(f: (pkg: pxt.MainPackage) => Promise<void>) {
    let cfg = readLocalPxTarget()
    let prev = process.cwd()

    return Promise.mapSeries(cfg.bundleddirs, (dirname) => {
        process.chdir(path.join(nodeutil.targetDir, dirname))
        mainPkg = new pxt.MainPackage(new Host())
        return f(mainPkg);
    })
        .finally(() => process.chdir(prev))
        .then(() => { })
}

export function publishTargetAsync() {
    return forEachBundledPkgAsync((pkg) => {
        return pkg.publishAsync()
    })
}

export function spawnAsync(opts: {
    cmd: string,
    args: string[],
    cwd?: string,
    shell?: boolean
}) {
    let info = opts.cmd + " " + opts.args.join(" ")
    if (opts.cwd && opts.cwd != ".") info = "cd " + opts.cwd + "; " + info
    console.log("[run] " + info)
    return new Promise<void>((resolve, reject) => {
        let ch = child_process.spawn(opts.cmd, opts.args, {
            cwd: opts.cwd,
            env: process.env,
            stdio: "inherit",
            shell: opts.shell || false
        } as any)
        ch.on('close', (code: number) => {
            if (code != 0)
                reject(new Error("Exit code: " + code + " from " + info))
            resolve()
        });
    })
}

function ghpSetupRepoAsync() {
    function getreponame() {
        let cfg = fs.readFileSync("built/gh-pages/.git/config", "utf8")
        let m = /^\s*url\s*=\s*.*github.*\/([^\/\s]+)$/mi.exec(cfg)
        if (!m) U.userError("cannot determine GitHub repo name")
        return m[1].replace(/\.git$/, "")
    }
    if (fs.existsSync("built/gh-pages")) {
        console.log("Skipping init of built/gh-pages; you can delete it first to get full re-init")
        return Promise.resolve(getreponame())
    }

    cpR(".git", "built/gh-pages/.git")
    return ghpGitAsync("checkout", "gh-pages")
        .then(() => getreponame(), (e: any) => {
            U.userError("No gh-pages branch. Try 'pxt ghpinit' first.")
        })
}

function ghpGitAsync(...args: string[]) {
    return spawnAsync({
        cmd: "git",
        cwd: "built/gh-pages",
        args: args
    })
}

export function ghpPushAsync() {
    let repoName = ""
    return ghpSetupRepoAsync()
        .then(name => staticpkgAsync((repoName = name)))
        .then(() => {
            cpR(builtPackaged + "/" + repoName, "built/gh-pages")
        })
        .then(() => ghpGitAsync("add", "."))
        .then(() => ghpGitAsync("commit", "-m", "Auto-push"))
        .then(() => ghpGitAsync("push"))
}

export function ghpInitAsync() {
    if (fs.existsSync("built/gh-pages"))
        U.userError("built/gh-pages already exists")
    cpR(".git", "built/gh-pages/.git")
    return ghpGitAsync("checkout", "gh-pages")
        .then(() => U.userError("gh-pages branch already exists"), (e: any) => { })
        .then(() => ghpGitAsync("checkout", "--orphan", "gh-pages"))
        .then(() => ghpGitAsync("rm", "-rf", "."))
        .then(() => {
            fs.writeFileSync("built/gh-pages/index.html", "Under construction.")
            return ghpGitAsync("add", ".")
        })
        .then(() => ghpGitAsync("commit", "-m", "Initial."))
        .then(() => ghpGitAsync("push", "--set-upstream", "origin", "gh-pages"))
}

function maxMTimeAsync(dirs: string[]) {
    let max = 0
    return Promise.map(dirs, dn => readDirAsync(dn)
        .then(files => Promise.map(files, fn => statAsync(path.join(dn, fn))
            .then(st => {
                max = Math.max(st.mtime.getTime(), max)
            }))))
        .then(() => max)
}

export function buildTargetAsync(): Promise<void> {
    return simshimAsync()
        .then(() => buildFolderAsync('sim'))
        .then(buildTargetCoreAsync)
        .then(() => buildFolderAsync('cmds', true))
        .then(() => buildFolderAsync('server', true))
}

function buildFolderAsync(p: string, optional?: boolean): Promise<void> {
    if (!fs.existsSync(p + "/tsconfig.json")) {
        if (!optional) U.userError(`${p}/tsconfig.json not found`);
        return Promise.resolve()
    }

    console.log(`building ${p}...`)
    dirsToWatch.push(p)
    return spawnAsync({
        cmd: "node",
        args: ["../node_modules/typescript/bin/tsc"],
        cwd: p
    })
}

function addCmd(name: string) {
    return name + (/^win/.test(process.platform) ? ".cmd" : "")
}

function buildPxtAsync(): Promise<string[]> {
    let ksd = "node_modules/pxt-core"
    if (!fs.existsSync(ksd + "/pxtlib/main.ts")) return Promise.resolve([]);

    console.log(`building ${ksd}...`);
    return spawnAsync({
        cmd: addCmd("jake"),
        args: [],
        cwd: ksd
    }).then(() => {
        console.log("local pxt-core built.")
        return [ksd]
    }, e => {
        buildFailed("local pxt-core build FAILED", e)
        return [ksd]
    });
}

let dirsToWatch: string[] = []

function travisInfo() {
    return {
        branch: process.env['TRAVIS_BRANCH'],
        tag: process.env['TRAVIS_TAG'],
        commit: process.env['TRAVIS_COMMIT'],
        commitUrl: !process.env['TRAVIS_COMMIT'] ? undefined :
            "https://github.com/" + process.env['TRAVIS_REPO_SLUG'] + "/commits/" + process.env['TRAVIS_COMMIT'],
    }
}

function buildWebManifest(cfg: pxt.TargetBundle) {
    let webmanifest: any = {
        "lang": "en",
        "dir": "ltr",
        "name": cfg.name,
        "short_name": cfg.name,
        "icons": [
            {
                "src": "\/static\/icons\/android-chrome-36x36.png",
                "sizes": "36x36",
                "type": "image\/png",
                "density": 0.75
            },
            {
                "src": "\/static\/icons\/android-chrome-48x48.png",
                "sizes": "48x48",
                "type": "image\/png",
                "density": 1
            },
            {
                "src": "\/static\/icons\/android-chrome-72x72.png",
                "sizes": "72x72",
                "type": "image\/png",
                "density": 1.5
            },
            {
                "src": "\/static\/icons\/android-chrome-96x96.png",
                "sizes": "96x96",
                "type": "image\/png",
                "density": 2
            },
            {
                "src": "\/static\/icons\/android-chrome-144x144.png",
                "sizes": "144x144",
                "type": "image\/png",
                "density": 3
            },
            {
                "src": "\/static\/icons\/android-chrome-192x192.png",
                "sizes": "192x192",
                "type": "image\/png",
                "density": 4
            }
        ],
        "scope": "/",
        "start_url": "/",
        "display": "standalone",
        "orientation": "landscape"
    }
    let diskManifest: any = {}
    if (fs.existsSync("webmanifest.json"))
        diskManifest = nodeutil.readJson("webmanifest.json")
    U.jsonCopyFrom(webmanifest, diskManifest)
    return webmanifest;
}

function saveThemeJson(cfg: pxt.TargetBundle) {
    cfg.appTheme.id = cfg.id
    cfg.appTheme.title = cfg.title
    cfg.appTheme.name = cfg.name

    // expand logo
    let logos = (cfg.appTheme as any as U.Map<string>);
    Object.keys(logos)
        .filter(k => /logo$/i.test(k) && /^\.\//.test(logos[k]))
        .forEach(k => {
            let fn = path.join('./docs', logos[k]);
            console.log(`importing ${fn}`)
            let b = fs.readFileSync(fn)
            let mimeType = '';
            if (/\.svg$/i.test(fn)) mimeType = "image/svg+xml";
            else if (/\.png$/i.test(fn)) mimeType = "image/png";
            else if (/\.jpe?g$/i.test(fn)) mimeType = "image/jpeg";
            if (mimeType) logos[k] = `data:${mimeType};base64,${b.toString('base64')}`;
            else logos[k] = b.toString('utf8');
        })

    if (!cfg.appTheme.htmlDocIncludes)
        cfg.appTheme.htmlDocIncludes = {}

    for (let fn of allFiles("node_modules/pxt-core/includes", 1, true).concat(allFiles("includes"))) {
        let m = /docs-(.*)\.html$/.exec(fn)
        if (m) {
            console.log("embed: " + fn)
            cfg.appTheme.htmlDocIncludes[m[1]] = fs.readFileSync(fn, "utf8")
        }
    }

    cfg.appTheme.locales = {}

    let lpath = "docs/_locales"
    if (fs.existsSync(lpath)) {
        for (let loc of fs.readdirSync(lpath)) {
            let fn = lpath + "/" + loc + "/_theme.json"
            if (fs.existsSync(fn))
                cfg.appTheme.locales[loc.toLowerCase()] = readJson(fn)
        }
    }

    nodeutil.mkdirP("built");
    fs.writeFileSync("built/theme.json", JSON.stringify(cfg.appTheme, null, 2))
}

function buildTargetCoreAsync() {
    let cfg = readLocalPxTarget()
    cfg.bundledpkgs = {}
    pxt.appTarget = cfg;
    let statFiles: U.Map<number> = {}
    dirsToWatch = cfg.bundleddirs.slice()
    dirsToWatch.push("sim"); // simulator
    dirsToWatch.push("sim/public"); // simulator
    console.log("building target.json...")
    return forEachBundledPkgAsync(pkg =>
        pkg.filesToBePublishedAsync()
            .then(res => {
                cfg.bundledpkgs[pkg.config.name] = res
            })
            .then(testForBuildTargetAsync))
        .then(() => {
            let info = travisInfo()
            cfg.versions = {
                branch: info.branch,
                tag: info.tag,
                commits: info.commitUrl,
                target: readJson("package.json")["version"],
                pxt: readJson("node_modules/pxt-core/package.json")["version"],
            }

            saveThemeJson(cfg)

            let webmanifest = buildWebManifest(cfg)
            fs.writeFileSync("built/target.json", JSON.stringify(cfg, null, 2))
            pxt.appTarget = cfg; // make sure we're using the latest version
            let targetlight = U.flatClone(cfg)
            delete targetlight.bundleddirs
            delete targetlight.bundledpkgs
            delete targetlight.appTheme
            fs.writeFileSync("built/targetlight.json", JSON.stringify(targetlight, null, 2))
            fs.writeFileSync("built/sim.webmanifest", JSON.stringify(webmanifest, null, 2))
        })
        .then(() => {
            console.log("target.json built.")
        })
}

function buildAndWatchAsync(f: () => Promise<string[]>): Promise<void> {
    let currMtime = Date.now()
    return f()
        .then(dirs => {
            if (globalConfig.noAutoBuild) return
            console.log('watching ' + dirs.join(', ') + '...');
            let loop = () => {
                Promise.delay(1000)
                    .then(() => maxMTimeAsync(dirs))
                    .then(num => {
                        if (num > currMtime) {
                            currMtime = num
                            f()
                                .then(d => {
                                    dirs = d
                                    U.nextTick(loop)
                                })
                        } else {
                            U.nextTick(loop)
                        }
                    })
            }
            U.nextTick(loop)
        })

}

function buildFailed(msg: string, e: any) {
    console.log("")
    console.log("***")
    console.log("*** Build failed: " + msg)
    console.log(e.stack)
    console.log("***")
    console.log("")
}

function buildAndWatchTargetAsync() {
    if (!fs.existsSync("sim/tsconfig.json")) {
        console.log("No sim/tsconfig.json; assuming npm installed package")
        return Promise.resolve()
    }

    return buildAndWatchAsync(() => buildPxtAsync()
        .then(() => buildTargetAsync().then(r => { }, e => {
            buildFailed("target build failed: " + e.message, e)
        }))
        .then(() => uploader.checkDocsAsync())
        .then(() => [path.resolve("node_modules/pxt-core")].concat(dirsToWatch)));
}

function cpR(src: string, dst: string, maxDepth = 8) {
    src = path.resolve(src)
    let files = allFiles(src, maxDepth)
    let dirs: U.Map<boolean> = {}
    for (let f of files) {
        let bn = f.slice(src.length)
        let dd = path.join(dst, bn)
        let dir = path.dirname(dd)
        if (!U.lookup(dirs, dir)) {
            nodeutil.mkdirP(dir)
            dirs[dir] = true
        }
        let buf = fs.readFileSync(f)
        fs.writeFileSync(dd, buf)
    }
}

let builtPackaged = "built/packaged"

function renderDocs(localDir: string) {
    let dst = path.resolve(builtPackaged + localDir)

    cpR("node_modules/pxt-core/docfiles", dst + "/docfiles")
    if (fs.existsSync("docfiles"))
        cpR("docfiles", dst + "/docfiles")

    let webpath = localDir
    let docsTemplate = fs.readFileSync(dst + "/docfiles/template.html", "utf8")
    docsTemplate = U.replaceAll(docsTemplate, "/cdn/", webpath)
    docsTemplate = U.replaceAll(docsTemplate, "/docfiles/", webpath + "docfiles/")
    docsTemplate = U.replaceAll(docsTemplate, "/--embed", webpath + "embed.js")

    let dirs: U.Map<boolean> = {}
    for (let f of allFiles("docs", 8)) {
        let dd = path.join(dst, f)
        let dir = path.dirname(dd)
        if (!U.lookup(dirs, dir)) {
            nodeutil.mkdirP(dir)
            dirs[dir] = true
        }
        let buf = fs.readFileSync(f)
        if (/\.md$/.test(f)) {
            let str = buf.toString("utf8")
            let path = f.slice(5).split(/\//)
            let bc = path.map((e, i) => {
                return {
                    href: "/" + path.slice(0, i + 1).join("/"),
                    name: e
                }
            })
            let html = pxt.docs.renderMarkdown(docsTemplate, str, pxt.appTarget.appTheme, null, bc)
            html = html.replace(/(<a[^<>]*)\shref="(\/[^<>"]*)"/g, (f, beg, url) => {
                return beg + ` href="${webpath}docs${url}.html"`
            })
            buf = new Buffer(html, "utf8")
            dd = dd.slice(0, dd.length - 3) + ".html"
        }
        fs.writeFileSync(dd, buf)
    }
    console.log("Docs written.")
}

export function serveAsync(arg?: string) {
    forceCloudBuild = !globalConfig.localBuild
    let justServe = false
    let packaged = false
    if (arg == "-yt") {
        forceCloudBuild = false
    } else if (arg == "-cloud") {
        forceCloudBuild = true
    } else if (arg == "-just") {
        justServe = true
    } else if (arg == "-pkg") {
        justServe = true
        packaged = true
    }
    if (!globalConfig.localToken) {
        globalConfig.localToken = U.guidGen();
        saveConfig()
    }
    let localToken = globalConfig.localToken;
    if (!fs.existsSync("pxtarget.json")) {
        let upper = path.join(__dirname, "../../..")
        if (fs.existsSync(path.join(upper, "pxtarget.json"))) {
            console.log("going to " + upper)
            process.chdir(upper)
        } else {
            U.userError("Cannot find pxtarget.json to serve.")
        }
    }
    if (!fs.existsSync("node_modules/typescript")) {
        U.userError("Oops, typescript does not seem to be installed, did you run 'npm install'?");
    }
    return (justServe ? Promise.resolve() : buildAndWatchTargetAsync())
        .then(() => server.serveAsync({
            localToken: localToken,
            autoStart: !globalConfig.noAutoStart,
            packaged: packaged
        }))
}

function extensionAsync(add: string) {
    let dat = {
        "config": "ws",
        "tag": "v0",
        "replaceFiles": {
            "/generated/xtest.cpp": "namespace xtest {\n    GLUE void hello()\n    {\n        uBit.panic(123);\n " + add + "   }\n}\n",
            "/generated/extpointers.inc": "(uint32_t)(void*)::xtest::hello,\n",
            "/generated/extensions.inc": "#include \"xtest.cpp\"\n"
        },
        "dependencies": {}
    }
    let dat2 = { data: new Buffer(JSON.stringify(dat), "utf8").toString("base64") }
    return Cloud.privateRequestAsync({
        url: "compile/extension",
        data: dat2
    })
        .then(resp => {
            console.log(resp.json)
        })
}

let readFileAsync: any = Promise.promisify(fs.readFile)
let writeFileAsync: any = Promise.promisify(fs.writeFile)
let execAsync: (cmd: string, options?: { cwd?: string }) => Promise<Buffer> = Promise.promisify(child_process.exec)
let readDirAsync = Promise.promisify(fs.readdir)
let statAsync = Promise.promisify(fs.stat)

let commonfiles: U.Map<string> = {}
let fileoverrides: U.Map<string> = {}

class Host
    implements pxt.Host {
    resolve(module: pxt.Package, filename: string) {
        if (module.level == 0) {
            return "./" + filename
        } else if (module.verProtocol() == "file") {
            return module.verArgument() + "/" + filename
        } else {
            return "pxt_modules/" + module.id + "/" + filename
        }
    }

    readFile(module: pxt.Package, filename: string): string {
        let commonFile = U.lookup(commonfiles, filename)
        if (commonFile != null) return commonFile;

        let overFile = U.lookup(fileoverrides, filename)
        if (module.level == 0 && overFile != null)
            return overFile

        let resolved = this.resolve(module, filename)
        try {
            return fs.readFileSync(resolved, "utf8")
        } catch (e) {
            return null
        }
    }

    writeFile(module: pxt.Package, filename: string, contents: string): void {
        let p = this.resolve(module, filename)
        let check = (p: string) => {
            let dir = p.replace(/\/[^\/]+$/, "")
            if (dir != p) {
                check(dir)
                if (!fs.existsSync(dir)) {
                    fs.mkdirSync(dir)
                }
            }
        }
        check(p)
        fs.writeFileSync(p, contents, "utf8")
    }

    getHexInfoAsync(extInfo: ts.pxt.ExtensionInfo): Promise<any> {
        if (extInfo.onlyPublic || forceCloudBuild)
            return pxt.hex.getHexInfoAsync(this, extInfo)

        return buildHexAsync(extInfo)
            .then(() => patchHexInfo(extInfo))
    }

    cacheStoreAsync(id: string, val: string): Promise<void> {
        mkHomeDirs()
        return writeFileAsync(path.join(cacheDir(), id), val, "utf8")
    }

    cacheGetAsync(id: string): Promise<string> {
        return readFileAsync(path.join(cacheDir(), id), "utf8")
            .then((v: string) => v, (e: any) => null as string)
    }

    downloadPackageAsync(pkg: pxt.Package) {
        let proto = pkg.verProtocol()

        if (proto == "pub") {
            return Cloud.downloadScriptFilesAsync(pkg.verArgument())
                .then(resp =>
                    U.iterStringMap(resp, (fn: string, cont: string) => {
                        pkg.host().writeFile(pkg, fn, cont)
                    }))
        } else if (proto == "embed") {
            let resp = pxt.getEmbeddedScript(pkg.verArgument())
            U.iterStringMap(resp, (fn: string, cont: string) => {
                pkg.host().writeFile(pkg, fn, cont)
            })
            return Promise.resolve()
        } else if (proto == "file") {
            console.log(`skip download of local pkg: ${pkg.version()}`)
            return Promise.resolve()
        } else {
            return Promise.reject(`Cannot download ${pkg.version()}; unknown protocol`)
        }
    }

    resolveVersionAsync(pkg: pxt.Package) {
        return Cloud.privateGetAsync(pxt.pkgPrefix + pkg.id).then(r => {
            let id = r["scriptid"]
            if (!id) {
                U.userError("scriptid no set on ptr for pkg " + pkg.id)
            }
            return id
        })
    }

}

let mainPkg = new pxt.MainPackage(new Host())

export function installAsync(packageName?: string) {
    ensurePkgDir();
    if (packageName) {
        return mainPkg.installPkgAsync(packageName)
    } else {
        return mainPkg.installAllAsync()
    }
}

export function initAsync(packageName: string) {
    return mainPkg.initAsync(packageName || "")
        .then(() => mainPkg.installAllAsync())
}

export function publishAsync() {
    ensurePkgDir();
    return mainPkg.publishAsync()
}

enum BuildOption {
    JustBuild,
    Run,
    Deploy,
    Test,
    GenDocs,
}

export function serviceAsync(cmd: string) {
    let fn = "built/response.json"
    return mainPkg.serviceAsync(cmd)
        .then(res => {
            if (res.errorMessage) {
                console.error("Error calling service:", res.errorMessage)
                process.exit(1)
            } else {
                mainPkg.host().writeFile(mainPkg, fn, JSON.stringify(res, null, 1))
                console.log("wrote results to " + fn)
            }
        })
}

export function timeAsync() {
    ensurePkgDir();
    let min: U.Map<number> = null;
    let loop = () =>
        mainPkg.buildAsync(mainPkg.getTargetOptions())
            .then(res => {
                if (!min) {
                    min = res.times
                } else {
                    U.iterStringMap(min, (k, v) => {
                        min[k] = Math.min(v, res.times[k])
                    })
                }
                console.log(res.times)
            })
    return loop()
        .then(loop)
        .then(loop)
        .then(loop)
        .then(loop)
        .then(loop)
        .then(loop)
        .then(loop)
        .then(loop)
        .then(loop)
        .then(loop)
        .then(loop)
        .then(loop)
        .then(loop)
        .then(() => console.log("MIN", min))
}

const ytPath = "built/yt"

interface BuildCache {
    sha?: string;
    modSha?: string;
}

function runYottaAsync(args: string[]) {
    let ypath: string = process.env["YOTTA_PATH"]
    let ytCommand = "yotta"
    let env = U.clone(process.env)
    if (/;[A-Z]:\\/.test(ypath)) {
        for (let pp of ypath.split(";")) {
            let q = path.join(pp, "yotta.exe")
            if (fs.existsSync(q)) {
                ytCommand = q
                env["PATH"] = env["PATH"] + ";" + ypath
                break
            }
        }
    }

    console.log("*** " + ytCommand + " " + args.join(" "))
    let child = child_process.spawn("yotta", args, {
        cwd: ytPath,
        stdio: "inherit",
        env: env
    })
    return new Promise<void>((resolve, reject) => {
        child.on("close", (code: number) => {
            if (code === 0) resolve()
            else reject(new Error("yotta " + args.join(" ") + ": exit code " + code))
        })
    })
}

function patchHexInfo(extInfo: ts.pxt.ExtensionInfo) {
    let infopath = ytPath + "/yotta_modules/" + pxt.appTarget.compileService.yottaCorePackage + "/generated/metainfo.json"

    let hexPath = ytPath + "/build/" + pxt.appTarget.compileService.yottaTarget + "/source/pxt-microbit-app-combined.hex"

    let hexinfo = readJson(infopath)
    hexinfo.hex = fs.readFileSync(hexPath, "utf8").split(/\r?\n/)

    return hexinfo
}

function buildHexAsync(extInfo: ts.pxt.ExtensionInfo) {
    let yottaTasks = Promise.resolve()
    let buildCachePath = ytPath + "/buildcache.json"
    let buildCache: BuildCache = {}
    if (fs.existsSync(buildCachePath)) {
        buildCache = readJson(buildCachePath)
    }

    if (buildCache.sha == extInfo.sha) {
        console.log("Skipping yotta build.")
        return yottaTasks
    }

    console.log("Writing yotta files to " + ytPath)

    let allFiles = U.clone(extInfo.generatedFiles)
    U.jsonCopyFrom(allFiles, extInfo.extensionFiles)

    U.iterStringMap(allFiles, (fn, v) => {
        fn = ytPath + fn
        nodeutil.mkdirP(path.dirname(fn))
        let existing: string = null
        if (fs.existsSync(fn))
            existing = fs.readFileSync(fn, "utf8")
        if (existing !== v)
            fs.writeFileSync(fn, v)
    })

    let saveCache = () => fs.writeFileSync(buildCachePath, JSON.stringify(buildCache, null, 4) + "\n")

    let modSha = U.sha256(extInfo.generatedFiles["/module.json"])
    if (buildCache.modSha !== modSha) {
        yottaTasks = yottaTasks
            .then(() => runYottaAsync(["target", pxt.appTarget.compileService.yottaTarget]))
            .then(() => runYottaAsync(["update"]))
            .then(() => {
                buildCache.sha = ""
                buildCache.modSha = modSha
                saveCache();
                buildDalConst(true);
            })
    } else {
        console.log("Skipping yotta update.")
    }

    yottaTasks = yottaTasks
        .then(() => runYottaAsync(["build"]))
        .then(() => {
            buildCache.sha = extInfo.sha
            saveCache()
        })

    return yottaTasks
}

let parseCppInt = pxt.cpp.parseCppInt;

function buildDalConst(force = false) {
    let constName = "dal.d.ts"
    let vals: U.Map<string> = {}
    let done: U.Map<string> = {}

    function isValidInt(v: string) {
        return /^-?(\d+|0[xX][0-9a-fA-F]+)$/.test(v)
    }

    function extractConstants(fileName: string, src: string, dogenerate = false): string {
        let lineNo = 0
        // let err = (s: string) => U.userError(`${fileName}(${lineNo}): ${s}\n`)
        let outp = ""
        let inEnum = false
        let enumVal = 0
        let defineVal = (n: string, v: string) => {
            v = v.trim()
            if (parseCppInt(v) != null) {
                let curr = U.lookup(vals, n)
                if (curr == null || curr == v) {
                    vals[n] = v
                    if (dogenerate && !done[n]) {
                        outp += `    ${n} = ${v},\n`
                        done[n] = v
                    }
                } else {
                    vals[n] = "?"
                    if (dogenerate && !/^MICROBIT_DISPLAY_(ROW|COLUMN)_COUNT$/.test(n))
                        console.log(`${fileName}(${lineNo}): #define conflict, ${n}`)
                }
            } else {
                vals[n] = "?" // just in case there's another more valid entry
            }
        }
        src.split(/\r?\n/).forEach(ln => {
            ++lineNo
            ln = ln.replace(/\/\/.*/, "").replace(/\/\*.*/g, "")
            let m = /^\s*#define\s+(\w+)\s+(.*)$/.exec(ln)
            if (m) {
                defineVal(m[1], m[2])
            }

            if (inEnum && /}/.test(ln))
                inEnum = false

            if (/^\s*enum\s+(\w+)/.test(ln)) {
                inEnum = true;
                enumVal = -1;
            }

            if (inEnum && (m = /^\s*(\w+)\s*(=\s*(.*?))?,?\s*$/.exec(ln))) {
                let v = m[3]
                if (v) {
                    enumVal = parseCppInt(v)
                    if (enumVal == null) {
                        console.log(`${fileName}(${lineNo}): invalid enum initializer, ${ln}`)
                        inEnum = false
                        return
                    }
                } else {
                    enumVal++
                    v = enumVal + ""
                }
                defineVal(m[1], v)
            }
        })
        return outp
    }

    if (mainPkg && mainPkg.getFiles().indexOf(constName) >= 0 &&
        (force || !fs.existsSync(constName))) {
        console.log(`rebuilding ${constName}...`)
        let incPath = ytPath + "/yotta_modules/microbit-dal/inc/"
        let files = allFiles(incPath).filter(fn => U.endsWith(fn, ".h"))
        files.sort(U.strcmp)
        let fc: U.Map<string> = {}
        for (let fn of files) {
            if (U.endsWith(fn, "Config.h")) continue
            fc[fn] = fs.readFileSync(fn, "utf8")
        }
        files = Object.keys(fc)

        // pre-pass - detect conflicts
        for (let fn of files) {
            extractConstants(fn, fc[fn])
        }

        let consts = "// Auto-generated. Do not edit.\ndeclare const enum DAL {\n"
        for (let fn of files) {
            consts += "    // " + fn + "\n"
            consts += extractConstants(fn, fc[fn], true)
        }
        consts += "}\n"
        fs.writeFileSync(constName, consts)
    }
}

export function formatAsync(...fileNames: string[]) {
    let inPlace = false
    let testMode = false

    if (fileNames[0] == "-i") {
        fileNames.shift()
        inPlace = true
    }

    if (fileNames[0] == "-t") {
        fileNames.shift()
        testMode = true
    }

    let fileList = Promise.resolve()
    if (fileNames.length == 0) {
        fileList = mainPkg
            .loadAsync()
            .then(() => {
                fileNames = mainPkg.getFiles().filter(f => U.endsWith(f, ".ts"))
            })
    }

    return fileList
        .then(() => {
            let numErr = 0
            for (let f of fileNames) {
                let input = fs.readFileSync(f, "utf8")
                let tmp = ts.pxt.format(input, 0)
                let formatted = tmp.formatted
                let expected = testMode && fs.existsSync(f + ".exp") ? fs.readFileSync(f + ".exp", "utf8") : null
                let fn = f + ".new"

                if (testMode) {
                    if (expected == null)
                        expected = input
                    if (formatted != expected) {
                        fs.writeFileSync(fn, formatted, "utf8")
                        console.log("format test FAILED; written:", fn)
                        numErr++;
                    } else {
                        fs.unlink(fn, err => { })
                        console.log("format test OK:", f)
                    }
                } else if (formatted == input) {
                    console.log("already formatted:", f)
                    if (!inPlace)
                        fs.unlink(fn, err => { })
                } else if (inPlace) {
                    fs.writeFileSync(f, formatted, "utf8")
                    console.log("replaced:", f)
                } else {
                    fs.writeFileSync(fn, formatted, "utf8")
                    console.log("written:", fn)
                }

            }

            if (numErr) {
                console.log(`${numErr} formatting test(s) FAILED.`)
                process.exit(1)
            } else {
                console.log(`${fileNames.length} formatting test(s) OK`)
            }
        })
}

function runCoreAsync(res: ts.pxt.CompileResult) {
    let f = res.outfiles[ts.pxt.BINARY_JS]
    if (f) {
        // TODO: non-microbit specific load
        pxsim.initCurrentRuntime = pxsim.initBareRuntime
        let r = new pxsim.Runtime(f)
        pxsim.Runtime.messagePosted = (msg) => {
            if (msg.type == "serial")
                console.log("SERIAL:", (msg as any).data)
        }
        r.errorHandler = (e) => {
            throw e;
        }
        r.run(() => {
            console.log("DONE")
            pxsim.dumpLivePointers();
        })
    }
    return Promise.resolve()
}

function simulatorCoverage(pkgCompileRes: ts.pxt.CompileResult, pkgOpts: ts.pxt.CompileOptions) {
    let decls: U.Map<ts.Symbol> = {}

    if (!pkgOpts.extinfo || pkgOpts.extinfo.functions.length == 0) return

    let opts: ts.pxt.CompileOptions = {
        fileSystem: {},
        sourceFiles: ["built/sim.d.ts", "node_modules/pxt-core/built/pxtsim.d.ts"],
        target: mainPkg.getTargetOptions(),
        ast: true,
        noEmit: true,
        hexinfo: null
    }

    for (let fn of opts.sourceFiles) {
        opts.fileSystem[fn] = fs.readFileSync(path.join(nodeutil.targetDir, fn), "utf8")
    }

    let simDeclRes = ts.pxt.compile(opts)
    reportDiagnostics(simDeclRes.diagnostics);
    let typechecker = simDeclRes.ast.getTypeChecker()
    let doSymbol = (sym: ts.Symbol) => {
        if (sym.getFlags() & ts.SymbolFlags.HasExports) {
            typechecker.getExportsOfModule(sym).forEach(doSymbol)
        }
        decls[ts.pxt.getFullName(typechecker, sym)] = sym
    }
    let doStmt = (stmt: ts.Statement) => {
        let mod = stmt as ts.ModuleDeclaration
        if (mod.name) {
            let sym = typechecker.getSymbolAtLocation(mod.name)
            if (sym) doSymbol(sym)
        }
    }
    for (let sf of simDeclRes.ast.getSourceFiles()) {
        sf.statements.forEach(doStmt)
    }

    for (let info of pkgOpts.extinfo.functions) {
        let shim = info.name
        let simName = "pxsim." + shim.replace(/::/g, ".")
        let sym = U.lookup(decls, simName)
        if (!sym) {
            console.log("missing in sim:", simName)
        }
    }

    /*
    let apiInfo = ts.pxt.getApiInfo(pkgCompileRes.ast)
    for (let ent of U.values(apiInfo.byQName)) {
        let shim = ent.attributes.shim
        if (shim) {
            let simName = "pxsim." + shim.replace(/::/g, ".")
            let sym = U.lookup(decls, simName)
            if (!sym) {
                console.log("missing in sim:", simName)
            }
        }
    }
    */
}

function testForBuildTargetAsync() {
    let opts: ts.pxt.CompileOptions
    return mainPkg.loadAsync()
        .then(() => {
            copyCommonFiles();
            let target = mainPkg.getTargetOptions()
            if (target.hasHex)
                target.isNative = true
            return mainPkg.getCompileOptionsAsync(target)
        })
        .then(o => {
            opts = o
            opts.testMode = true
            opts.ast = true
            return ts.pxt.compile(opts)
        })
        .then(res => {
            reportDiagnostics(res.diagnostics);
            if (!res.success) U.userError("Test failed")
            simulatorCoverage(res, opts)
        })
}

function simshimAsync() {
    console.log("Looking for shim annotations in the simulator.")
    let prog = ts.pxt.plainTsc("sim")
    let shims = pxt.simshim(prog)
    let filename = "sims.d.ts"
    for (let s of Object.keys(shims)) {
        let cont = shims[s]
        if (!cont.trim()) continue
        cont = "// Auto-generated from simulator. Do not edit.\n" + cont +
            "\n// Auto-generated. Do not edit. Really.\n"
        let cfgname = "libs/" + s + "/" + pxt.configName
        let cfg: pxt.PackageConfig = readJson(cfgname)
        if (cfg.files.indexOf(filename) == -1)
            U.userError(U.lf("please add \"{0}\" to {1}", filename, cfgname))
        let fn = "libs/" + s + "/" + filename
        if (fs.readFileSync(fn, "utf8") != cont) {
            console.log(`updating ${fn}`)
            fs.writeFileSync(fn, cont)
        }
    }
    return Promise.resolve()
}

function copyCommonFiles() {
    for (let f of mainPkg.getFiles()) {
        if (U.lookup(commonfiles, f)) {
            mainPkg.host().writeFile(mainPkg, "built/" + f, commonfiles[f])
        }
    }
}

function getCachedAsync(url: string, path: string) {
    return (readFileAsync(path, "utf8") as Promise<string>)
        .then(v => v, (e: any) => {
            //console.log(`^^^ fetch ${id} ${Date.now() - start}ms`)
            return null
        })
        .then<string>(v => v ? Promise.resolve(v) :
            U.httpGetTextAsync(url)
                .then(v => writeFileAsync(path, v)
                    .then(() => v)))
}

function testConverterAsync(url: string) {
    forceCloudBuild = true
    let cachePath = "built/cache/"
    nodeutil.mkdirP(cachePath)
    let tdev = require("./web/tdast")
    let errors: string[] = []
    return getApiInfoAsync()
        .then(astinfo => prepTestOptionsAsync()
            .then(opts => {
                fs.writeFileSync("built/apiinfo.json", JSON.stringify(astinfo, null, 1))
                return getCachedAsync(url, cachePath + url.replace(/[^a-z0-9A-Z\.]/g, "-"))
                    .then(text => {
                        let srcs = JSON.parse(text)
                        for (let id of Object.keys(srcs)) {
                            let v = srcs[id]
                            let tdopts = {
                                text: v,
                                useExtensions: true,
                                apiInfo: astinfo
                            }

                            let r = tdev.AST.td2ts(tdopts)
                            let src: string = r.text
                            U.assert(!!src.trim(), "source is empty")
                            if (!compilesOK(opts, id + ".ts", src)) {
                                errors.push(id)
                                fs.writeFileSync("built/" + id + ".ts.fail", src)
                            }
                        }
                    })
            }))
        .then(() => {
            if (errors.length) {
                console.log("Errors: " + errors.join(", "))
                process.exit(1)
            } else {
                console.log("All OK.")
            }
        })
}

<<<<<<< HEAD

function testSnippetsAsync(): Promise<void> {
    let allSnippets: Array<string> = []
    let searchFolder = (dir: string, paths: Array<string>) => {
        let ls = fs.readdirSync(dir)
        for (let f of ls) {
            let fullPath = path.join(dir, f)
            let stats = fs.lstatSync(fullPath)
            if (stats.isDirectory()) {
                searchFolder(fullPath, paths)
            }
            paths.push(fullPath)
        }
    }
    searchFolder('built/docs/snippets', allSnippets)

    allSnippets = allSnippets.filter(p => path.extname(p) == ".ts")

    let target = (): ts.pxt.CompileTarget => {
        return { 
            deployDrives: "^MICROBIT",
            driveName: "MICROBIT",
            hasHex: false,
            hexMimeType: "application/x-microbit-hex",
            isNative: false, //Maybe???
            jsRefCounting: true
        }
    }

    let opts = (basename: string, source: string) => {
        let opts: ts.pxt.CompileOptions = {
            ast: true,
            fileSystem: {},
            target: target(),
            hexinfo: null,
            sourceFiles: []
        }

        let sourcePaths: Array<string> = []
        searchFolder('libs/microbit-radio', sourcePaths)
        searchFolder('libs/microbit', sourcePaths)
        sourcePaths = sourcePaths.filter(p => path.extname(p) == ".ts" ||
                                              path.extname(p) == ".d.ts")

        //This file doesn't seem to get used locally
        sourcePaths = sourcePaths.filter(p => path.basename(p) != 'messages.ts')
        
        let fakePath = (p: string): string => {
            return p.replace('libs/', 'pxt_modules/').replace('built/', '')
        }

        for (let p of sourcePaths) {
            let fp = fakePath(p)
            opts.sourceFiles.push(fp)
            let src = fs.readFileSync(p, 'utf8')
            opts.fileSystem[fp] = src
        }

        opts.fileSystem[basename] = source
        opts.sourceFiles.push(basename)

        opts.sourceFiles = [
            "pxt_modules/microbit/dal.d.ts", 
            "pxt_modules/microbit/enums.d.ts",
            "pxt_modules/microbit/shims.d.ts",
            "pxt_modules/microbit/pxt-core.d.ts",
            "pxt_modules/microbit/pxt-helpers.ts",
            "pxt_modules/microbit/helpers.ts",
            "pxt_modules/microbit/input.ts",
            "pxt_modules/microbit/control.ts", 
            "pxt_modules/microbit/game.ts",
            "pxt_modules/microbit/led.ts",
            "pxt_modules/microbit/music.ts",
            "pxt_modules/microbit/pins.ts",
            "pxt_modules/microbit/serial.ts",
            "pxt_modules/microbit-radio/shims.d.ts",
            "pxt_modules/microbit-radio/enums.d.ts",
            "pxt_modules/microbit-radio/radio.ts",
            "main.ts"
        ]

        opts.extinfo = {
            "enumsDTS": "",
            "generatedFiles": {},
            "extensionFiles": {},
            "functions": [
                {
                    "args": 2,
                    "name": "String_::charAt",
                    "type": "F",
                    "value": 164928
                },
                {
                    "args": 2,
                    "name": "String_::charCodeAt",
                    "type": "F",
                    "value": 164980
                },
                {
                    "args": 2,
                    "name": "String_::concat",
                    "type": "F",
                    "value": 165012
                },
                {
                    "args": 2,
                    "name": "String_::compare",
                    "type": "F",
                    "value": 165074
                },
                {
                    "args": 1,
                    "name": "String_::length",
                    "type": "F",
                    "value": 165086
                },
                {
                    "args": 1,
                    "name": "String_::fromCharCode",
                    "type": "F",
                    "value": 165090
                },
                {
                    "args": 1,
                    "name": "String_::toNumber",
                    "type": "F",
                    "value": 165118
                },
                {
                    "args": 0,
                    "name": "String_::mkEmpty",
                    "type": "F",
                    "value": 98820
                },
                {
                    "args": 3,
                    "name": "String_::substr",
                    "type": "F",
                    "value": 165128
                },
                {
                    "args": 1,
                    "name": "Boolean_::toString",
                    "type": "F",
                    "value": 98836
                },
                {
                    "args": 1,
                    "name": "Boolean_::bang",
                    "type": "F",
                    "value": 165210
                },
                {
                    "args": 1,
                    "name": "Number_::toString",
                    "type": "F",
                    "value": 165216
                },
                {
                    "args": 2,
                    "name": "Number_::lt",
                    "type": "F",
                    "value": 165244
                },
                {
                    "args": 2,
                    "name": "Number_::le",
                    "type": "F",
                    "value": 165256
                },
                {
                    "args": 2,
                    "name": "Number_::neq",
                    "type": "F",
                    "value": 165270
                },
                {
                    "args": 2,
                    "name": "Number_::eq",
                    "type": "F",
                    "value": 165280
                },
                {
                    "args": 2,
                    "name": "Number_::gt",
                    "type": "F",
                    "value": 165290
                },
                {
                    "args": 2,
                    "name": "Number_::ge",
                    "type": "F",
                    "value": 165302
                },
                {
                    "args": 2,
                    "name": "Number_::div",
                    "type": "F",
                    "value": 165316
                },
                {
                    "args": 2,
                    "name": "Number_::mod",
                    "type": "F",
                    "value": 165324
                },
                {
                    "args": 2,
                    "name": "Math_::pow",
                    "type": "F",
                    "value": 165334
                },
                {
                    "args": 1,
                    "name": "Math_::random",
                    "type": "F",
                    "value": 98856
                },
                {
                    "args": 1,
                    "name": "Math_::sqrt",
                    "type": "F",
                    "value": 165364
                },
                {
                    "args": 1,
                    "name": "Array_::mk",
                    "type": "F",
                    "value": 98904
                },
                {
                    "args": 1,
                    "name": "Array_::length",
                    "type": "F",
                    "value": 165380
                },
                {
                    "args": 2,
                    "name": "Array_::push",
                    "type": "P",
                    "value": 165390
                },
                {
                    "args": 2,
                    "name": "Array_::getAt",
                    "type": "F",
                    "value": 165398
                },
                {
                    "args": 2,
                    "name": "Array_::removeAt",
                    "type": "P",
                    "value": 165406
                },
                {
                    "args": 3,
                    "name": "Array_::setAt",
                    "type": "P",
                    "value": 165414
                },
                {
                    "args": 3,
                    "name": "Array_::indexOf",
                    "type": "F",
                    "value": 165422
                },
                {
                    "args": 2,
                    "name": "Array_::removeElement",
                    "type": "F",
                    "value": 165430
                },
                {
                    "args": 3,
                    "name": "pxt::registerWithDal",
                    "type": "P",
                    "value": 103672
                },
                {
                    "args": 1,
                    "name": "pxt::runAction0",
                    "type": "P",
                    "value": 167252
                },
                {
                    "args": 2,
                    "name": "pxt::runAction1",
                    "type": "P",
                    "value": 102688
                },
                {
                    "args": 3,
                    "name": "pxt::mkAction",
                    "type": "F",
                    "value": 102392
                },
                {
                    "args": 2,
                    "name": "pxt::mkRecord",
                    "type": "F",
                    "value": 102576
                },
                {
                    "args": 0,
                    "name": "pxt::debugMemLeaks",
                    "type": "P",
                    "value": 167008
                },
                {
                    "args": 1,
                    "name": "pxt::incr",
                    "type": "F",
                    "value": 167028
                },
                {
                    "args": 1,
                    "name": "pxt::decr",
                    "type": "P",
                    "value": 166906
                },
                {
                    "args": 1,
                    "name": "pxt::allocate",
                    "type": "F",
                    "value": 167262
                },
                {
                    "args": 0,
                    "name": "pxt::templateHash",
                    "type": "F",
                    "value": 102844
                },
                {
                    "args": 0,
                    "name": "pxt::programHash",
                    "type": "F",
                    "value": 102856
                },
                {
                    "args": 1,
                    "name": "pxt::ptrOfLiteral",
                    "type": "F",
                    "value": 101408
                },
                {
                    "args": 1,
                    "name": "pxtrt::ldloc",
                    "type": "F",
                    "value": 165438
                },
                {
                    "args": 1,
                    "name": "pxtrt::ldlocRef",
                    "type": "F",
                    "value": 165442
                },
                {
                    "args": 2,
                    "name": "pxtrt::stloc",
                    "type": "P",
                    "value": 165456
                },
                {
                    "args": 2,
                    "name": "pxtrt::stlocRef",
                    "type": "P",
                    "value": 165460
                },
                {
                    "args": 0,
                    "name": "pxtrt::mkloc",
                    "type": "F",
                    "value": 98940
                },
                {
                    "args": 0,
                    "name": "pxtrt::mklocRef",
                    "type": "F",
                    "value": 98968
                },
                {
                    "args": 2,
                    "name": "pxtrt::ldfld",
                    "type": "F",
                    "value": 165476
                },
                {
                    "args": 2,
                    "name": "pxtrt::ldfldRef",
                    "type": "F",
                    "value": 165496
                },
                {
                    "args": 3,
                    "name": "pxtrt::stfld",
                    "type": "P",
                    "value": 165516
                },
                {
                    "args": 3,
                    "name": "pxtrt::stfldRef",
                    "type": "P",
                    "value": 165532
                },
                {
                    "args": 1,
                    "name": "pxtrt::ldglb",
                    "type": "F",
                    "value": 98996
                },
                {
                    "args": 1,
                    "name": "pxtrt::ldglbRef",
                    "type": "F",
                    "value": 99036
                },
                {
                    "args": 2,
                    "name": "pxtrt::stglb",
                    "type": "P",
                    "value": 99084
                },
                {
                    "args": 2,
                    "name": "pxtrt::stglbRef",
                    "type": "P",
                    "value": 99128
                },
                {
                    "args": 3,
                    "name": "pxtrt::stclo",
                    "type": "F",
                    "value": 165548
                },
                {
                    "args": 1,
                    "name": "pxtrt::panic",
                    "type": "P",
                    "value": 165602
                },
                {
                    "args": 0,
                    "name": "pxtrt::getNumGlobals",
                    "type": "F",
                    "value": 99180
                },
                {
                    "args": 0,
                    "name": "pxtrt::getGlobalsPtr",
                    "type": "F",
                    "value": 99192
                },
                {
                    "args": 1,
                    "name": "images::createImage",
                    "type": "F",
                    "value": 101584
                },
                {
                    "args": 1,
                    "name": "images::createBigImage",
                    "type": "F",
                    "value": 165736
                },
                {
                    "args": 2,
                    "name": "ImageMethods::plotImage",
                    "type": "P",
                    "value": 165744
                },
                {
                    "args": 2,
                    "name": "ImageMethods::showImage",
                    "type": "P",
                    "value": 101636
                },
                {
                    "args": 2,
                    "name": "ImageMethods::plotFrame",
                    "type": "P",
                    "value": 165902
                },
                {
                    "args": 3,
                    "name": "ImageMethods::scrollImage",
                    "type": "P",
                    "value": 101676
                },
                {
                    "args": 1,
                    "name": "ImageMethods::clear",
                    "type": "P",
                    "value": 165752
                },
                {
                    "args": 4,
                    "name": "ImageMethods::setPixelBrightness",
                    "type": "P",
                    "value": 165776
                },
                {
                    "args": 3,
                    "name": "ImageMethods::pixelBrightness",
                    "type": "F",
                    "value": 165812
                },
                {
                    "args": 1,
                    "name": "ImageMethods::width",
                    "type": "F",
                    "value": 165852
                },
                {
                    "args": 1,
                    "name": "ImageMethods::height",
                    "type": "F",
                    "value": 165856
                },
                {
                    "args": 4,
                    "name": "ImageMethods::setPixel",
                    "type": "P",
                    "value": 165860
                },
                {
                    "args": 3,
                    "name": "ImageMethods::pixel",
                    "type": "F",
                    "value": 165876
                },
                {
                    "args": 2,
                    "name": "ImageMethods::showFrame",
                    "type": "P",
                    "value": 165890
                },
                {
                    "args": 2,
                    "name": "basic::showNumber",
                    "type": "P",
                    "value": 99204
                },
                {
                    "args": 2,
                    "name": "basic::showLeds",
                    "type": "P",
                    "value": 99292
                },
                {
                    "args": 2,
                    "name": "basic::showString",
                    "type": "P",
                    "value": 99344
                },
                {
                    "args": 0,
                    "name": "basic::clearScreen",
                    "type": "P",
                    "value": 99456
                },
                {
                    "args": 2,
                    "name": "basic::showAnimation",
                    "type": "P",
                    "value": 99472
                },
                {
                    "args": 1,
                    "name": "basic::plotLeds",
                    "type": "P",
                    "value": 99528
                },
                {
                    "args": 1,
                    "name": "basic::forever",
                    "type": "P",
                    "value": 99592
                },
                {
                    "args": 1,
                    "name": "basic::pause",
                    "type": "P",
                    "value": 165628
                },
                {
                    "args": 2,
                    "name": "input::onButtonPressed",
                    "type": "P",
                    "value": 165660
                },
                {
                    "args": 2,
                    "name": "input::onGesture",
                    "type": "P",
                    "value": 100900
                },
                {
                    "args": 2,
                    "name": "input::onPinPressed",
                    "type": "P",
                    "value": 165672
                },
                {
                    "args": 1,
                    "name": "input::buttonIsPressed",
                    "type": "F",
                    "value": 100972
                },
                {
                    "args": 0,
                    "name": "input::compassHeading",
                    "type": "F",
                    "value": 101028
                },
                {
                    "args": 0,
                    "name": "input::temperature",
                    "type": "F",
                    "value": 101044
                },
                {
                    "args": 1,
                    "name": "input::acceleration",
                    "type": "F",
                    "value": 101192
                },
                {
                    "args": 0,
                    "name": "input::lightLevel",
                    "type": "F",
                    "value": 101252
                },
                {
                    "args": 1,
                    "name": "input::rotation",
                    "type": "F",
                    "value": 101268
                },
                {
                    "args": 1,
                    "name": "input::magneticForce",
                    "type": "F",
                    "value": 101304
                },
                {
                    "args": 0,
                    "name": "input::runningTime",
                    "type": "F",
                    "value": 165702
                },
                {
                    "args": 0,
                    "name": "input::calibrate",
                    "type": "P",
                    "value": 165710
                },
                {
                    "args": 1,
                    "name": "input::pinIsPressed",
                    "type": "F",
                    "value": 165712
                },
                {
                    "args": 1,
                    "name": "input::setAccelerometerRange",
                    "type": "P",
                    "value": 101392
                },
                {
                    "args": 1,
                    "name": "control::inBackground",
                    "type": "P",
                    "value": 164824
                },
                {
                    "args": 0,
                    "name": "control::reset",
                    "type": "P",
                    "value": 164832
                },
                {
                    "args": 3,
                    "name": "control::raiseEvent",
                    "type": "P",
                    "value": 164840
                },
                {
                    "args": 3,
                    "name": "control::onEvent",
                    "type": "P",
                    "value": 164858
                },
                {
                    "args": 0,
                    "name": "control::eventValue",
                    "type": "F",
                    "value": 98796
                },
                {
                    "args": 0,
                    "name": "control::eventTimestamp",
                    "type": "F",
                    "value": 98808
                },
                {
                    "args": 0,
                    "name": "control::deviceName",
                    "type": "F",
                    "value": 164866
                },
                {
                    "args": 0,
                    "name": "control::deviceSerialNumber",
                    "type": "F",
                    "value": 164898
                },
                {
                    "args": 2,
                    "name": "led::plot",
                    "type": "P",
                    "value": 101424
                },
                {
                    "args": 2,
                    "name": "led::unplot",
                    "type": "P",
                    "value": 101444
                },
                {
                    "args": 2,
                    "name": "led::point",
                    "type": "F",
                    "value": 101464
                },
                {
                    "args": 0,
                    "name": "led::brightness",
                    "type": "F",
                    "value": 101488
                },
                {
                    "args": 1,
                    "name": "led::setBrightness",
                    "type": "P",
                    "value": 101504
                },
                {
                    "args": 0,
                    "name": "led::stopAnimation",
                    "type": "P",
                    "value": 101520
                },
                {
                    "args": 1,
                    "name": "led::setDisplayMode",
                    "type": "P",
                    "value": 101536
                },
                {
                    "args": 0,
                    "name": "led::screenshot",
                    "type": "F",
                    "value": 101552
                },
                {
                    "args": 1,
                    "name": "pins::getPinAddress",
                    "type": "F",
                    "value": 165910
                },
                {
                    "args": 1,
                    "name": "pins::digitalReadPin",
                    "type": "F",
                    "value": 165918
                },
                {
                    "args": 2,
                    "name": "pins::digitalWritePin",
                    "type": "P",
                    "value": 165934
                },
                {
                    "args": 1,
                    "name": "pins::analogReadPin",
                    "type": "F",
                    "value": 165954
                },
                {
                    "args": 2,
                    "name": "pins::analogWritePin",
                    "type": "P",
                    "value": 165970
                },
                {
                    "args": 2,
                    "name": "pins::analogSetPeriod",
                    "type": "P",
                    "value": 165990
                },
                {
                    "args": 3,
                    "name": "pins::onPulsed",
                    "type": "P",
                    "value": 166010
                },
                {
                    "args": 0,
                    "name": "pins::pulseDuration",
                    "type": "F",
                    "value": 101776
                },
                {
                    "args": 2,
                    "name": "pins::servoWritePin",
                    "type": "P",
                    "value": 101788
                },
                {
                    "args": 2,
                    "name": "pins::servoSetPulse",
                    "type": "P",
                    "value": 166044
                },
                {
                    "args": 1,
                    "name": "pins::analogSetPitchPin",
                    "type": "P",
                    "value": 101820
                },
                {
                    "args": 2,
                    "name": "pins::analogPitch",
                    "type": "P",
                    "value": 101836
                },
                {
                    "args": 2,
                    "name": "pins::setPull",
                    "type": "P",
                    "value": 166064
                },
                {
                    "args": 1,
                    "name": "pins::createBuffer",
                    "type": "F",
                    "value": 166096
                },
                {
                    "args": 3,
                    "name": "pins::i2cReadBuffer",
                    "type": "F",
                    "value": 101920
                },
                {
                    "args": 3,
                    "name": "pins::i2cWriteBuffer",
                    "type": "P",
                    "value": 101960
                },
                {
                    "args": 0,
                    "name": "serial::readLine",
                    "type": "F",
                    "value": 99624
                },
                {
                    "args": 1,
                    "name": "serial::writeString",
                    "type": "P",
                    "value": 99680
                },
                {
                    "args": 3,
                    "name": "serial::redirect",
                    "type": "P",
                    "value": 99712
                },
                {
                    "args": 2,
                    "name": "BufferMethods::getByte",
                    "type": "F",
                    "value": 166124
                },
                {
                    "args": 3,
                    "name": "BufferMethods::setByte",
                    "type": "P",
                    "value": 166160
                },
                {
                    "args": 1,
                    "name": "BufferMethods::getBytes",
                    "type": "F",
                    "value": 166192
                },
                {
                    "args": 4,
                    "name": "BufferMethods::setNumber",
                    "type": "P",
                    "value": 166196
                },
                {
                    "args": 3,
                    "name": "BufferMethods::getNumber",
                    "type": "F",
                    "value": 166342
                },
                {
                    "args": 1,
                    "name": "BufferMethods::length",
                    "type": "F",
                    "value": 166558
                },
                {
                    "args": 4,
                    "name": "BufferMethods::fill",
                    "type": "P",
                    "value": 166562
                },
                {
                    "args": 3,
                    "name": "BufferMethods::slice",
                    "type": "F",
                    "value": 166598
                },
                {
                    "args": 2,
                    "name": "BufferMethods::shift",
                    "type": "P",
                    "value": 166648
                },
                {
                    "args": 2,
                    "name": "BufferMethods::rotate",
                    "type": "P",
                    "value": 166676
                },
                {
                    "args": 3,
                    "name": "BufferMethods::write",
                    "type": "P",
                    "value": 166704
                },
                {
                    "args": 1,
                    "name": "radio::sendNumber",
                    "type": "P",
                    "value": 99832
                },
                {
                    "args": 2,
                    "name": "radio::sendValue",
                    "type": "P",
                    "value": 99892
                },
                {
                    "args": 1,
                    "name": "radio::sendString",
                    "type": "P",
                    "value": 100020
                },
                {
                    "args": 0,
                    "name": "radio::writeValueToSerial",
                    "type": "P",
                    "value": 100112
                },
                {
                    "args": 1,
                    "name": "radio::onDataReceived",
                    "type": "P",
                    "value": 165636
                },
                {
                    "args": 1,
                    "name": "radio::receivedNumberAt",
                    "type": "F",
                    "value": 100540
                },
                {
                    "args": 0,
                    "name": "radio::receiveNumber",
                    "type": "F",
                    "value": 100608
                },
                {
                    "args": 0,
                    "name": "radio::receiveString",
                    "type": "F",
                    "value": 100664
                },
                {
                    "args": 0,
                    "name": "radio::receivedSignalStrength",
                    "type": "F",
                    "value": 100768
                },
                {
                    "args": 1,
                    "name": "radio::setGroup",
                    "type": "P",
                    "value": 100796
                },
                {
                    "args": 1,
                    "name": "radio::setTransmitPower",
                    "type": "P",
                    "value": 100824
                },
                {
                    "args": 1,
                    "name": "radio::setTransmitSerialNumber",
                    "type": "P",
                    "value": 100852
                }
            ],
            "compileData": null,
            "onlyPublic": true,
            "sha": "70b705be8463c9802ec28b1c94cdcc67e8ba4d792fd91903eb836931a1f9df59",
            "shimsDTS": "",
            "yotta": {
                "config": {
                    "microbit-dal": {
                        "bluetooth": {
                            "enabled": 0
                        }
                    }
                },
                "dependencies": {
                    "pxt-microbit-core": "microsoft/pxt-microbit-core#v0.1.11"
                }
            }
        }

        return opts
    }

    let printErrors = (res: ts.pxt.CompileResult) => {
        for (let diag of res.diagnostics) {
            console.log(`${diag.category}: ${diag.code} ${diag.messageText}`)
        }
    }

    let decompile = (source: string) => {
        let res = ts.pxt.decompile(opts('main.ts', source), 'main.ts')
        if (!res.success) {
            printErrors(res)
            return null
        }

        return res.outfiles["main.blocks"]
    }

    let successCount = 0

    for (let p of allSnippets) {
        let basename = path.basename(p)
        basename = "main.ts"
        let originalTs = fs.readFileSync(p, 'utf8')
        let blocks = decompile(originalTs)
        if (blocks) {
            successCount++
            console.log(p)
        }
        //let ws = pxt.blocks.loadWorkspaceXml(blocks)
        //console.log(ws)

        //No point doing them all at the moment
        break
    }

    console.log(`Success rate: ${successCount}/${allSnippets.length}`)

    return null
}

function compilesOK(opts: ts.pxt.CompileOptions, fn: string, content: string) {
=======
function patchOpts(opts: ts.pxt.CompileOptions, fn: string, content: string) {
>>>>>>> 8185e231
    console.log(`*** ${fn}, size=${content.length}`)
    let opts2 = U.flatClone(opts)
    opts2.fileSystem = U.flatClone(opts.fileSystem)
    opts2.sourceFiles = opts.sourceFiles.slice()
    opts2.sourceFiles.push(fn)
    opts2.fileSystem[fn] = content
    opts2.embedBlob = null
    opts2.embedMeta = null
    return opts2
}

function compilesOK(opts: ts.pxt.CompileOptions, fn: string, content: string) {
    let opts2 = patchOpts(opts, fn, content)
    let res = ts.pxt.compile(opts2)
    reportDiagnostics(res.diagnostics);
    if (!res.success) {
        console.log("ERRORS", fn)
    }
    return res.success
}

function getApiInfoAsync() {
    return prepBuildOptionsAsync(BuildOption.GenDocs)
        .then(ts.pxt.compile)
        .then(res => {
            return ts.pxt.getApiInfo(res.ast)
        })
}

function findTestFile() {
    let tsFiles = mainPkg.getFiles().filter(fn => U.endsWith(fn, ".ts"))
    if (tsFiles.length != 1)
        U.userError("need exactly one .ts file in package to 'testdir'")
    return tsFiles[0]
}

function prepTestOptionsAsync() {
    return prepBuildOptionsAsync(BuildOption.Test)
        .then(opts => {
            let tsFile = findTestFile()
            delete opts.fileSystem[tsFile]
            opts.sourceFiles = opts.sourceFiles.filter(f => f != tsFile)
            return opts
        })
}

interface TestInfo {
    filename: string;
    base: string;
    text: string;
}

function testDirAsync(dir: string) {
    forceCloudBuild = true
    let tests: TestInfo[] = []

    dir = path.resolve(dir || ".")
    let outdir = dir + "/built/"

    nodeutil.mkdirP(outdir)

    for (let fn of fs.readdirSync(dir)) {
        if (fn[0] == ".") continue;
        let full = dir + "/" + fn
        if (U.endsWith(fn, ".ts")) {
            let text = fs.readFileSync(full, "utf8")
            let m = /^\s*\/\/\s*base:\s*(\S+)/m.exec(text)
            let base = m ? m[1] : "base"
            tests.push({
                filename: full,
                base: base,
                text: text
            })
        } else if (fs.existsSync(full + "/" + pxt.configName)) {
            tests.push({
                filename: full,
                base: fn,
                text: null
            })
        }
    }

    tests.sort((a, b) => {
        let r = U.strcmp(a.base, b.base)
        if (r == 0)
            if (a.text == null) return -1
            else if (b.text == null) return 1
            else return U.strcmp(a.filename, b.filename)
        else return r
    })

    let currBase = ""
    let errors: string[] = []

    return Promise.mapSeries(tests, (ti) => {
        let fn = path.basename(ti.filename)
        console.log(`--- ${fn}`)
        let hexPath = outdir + fn.replace(/\.ts$/, "") + ".hex"
        if (ti.text == null) {
            currBase = ti.base
            process.chdir(ti.filename)
            mainPkg = new pxt.MainPackage(new Host())
            return installAsync()
                .then(testAsync)
                .then(() => {
                    if (pxt.appTarget.compile.hasHex)
                        fs.writeFileSync(hexPath, fs.readFileSync("built/binary.hex"))
                })
        } else {
            let start = Date.now()
            if (currBase != ti.base) {
                throw U.userError("Base directory: " + ti.base + " not found.")
            } else {
                let tsf = findTestFile()
                let files = mainPkg.config.files
                let idx = files.indexOf(tsf)
                U.assert(idx >= 0)
                files[idx] = fn
                mainPkg.config.name = fn.replace(/\.ts$/, "")
                mainPkg.config.description = `Generated from ${ti.base} with ${fn}`
                fileoverrides = {}
                fileoverrides[fn] = ti.text
                return prepBuildOptionsAsync(BuildOption.Test, true)
                    .then(opts => {
                        let res = ts.pxt.compile(opts)
                        let lines = ti.text.split(/\r?\n/)
                        let errCode = (s: string) => {
                            if (!s) return 0
                            let m = /\/\/\s*TS(\d\d\d\d\d?)/.exec(s)
                            if (m) return parseInt(m[1])
                            else return 0
                        }
                        let numErr = 0
                        for (let diag of res.diagnostics) {
                            if (!errCode(lines[diag.line])) {
                                reportDiagnostics(res.diagnostics);
                                numErr++
                            }
                        }
                        let lineNo = 0
                        for (let line of lines) {
                            let code = errCode(line)
                            if (code && res.diagnostics.filter(d => d.line == lineNo && d.code == code).length == 0) {
                                numErr++
                                console.log(`${fn}(${lineNo + 1}): expecting error TS${code}`)
                            }
                            lineNo++                            
                        }
                        if (numErr) {
                            console.log("ERRORS", fn)
                            errors.push(fn)
                            fs.unlink(hexPath) // ignore errors
                        } else {
                            let hex = res.outfiles["binary.hex"]
                            if (hex) {
                                fs.writeFileSync(hexPath, hex)
                                console.log(`wrote hex: ${hexPath} ${hex.length} bytes; ${Date.now() - start}ms`)
                            }
                        }
                    })
            }
        }
    })
        .then(() => {
            if (errors.length) {
                console.log("Errors: " + errors.join(", "))
                process.exit(1)
            } else {
                console.log("All OK.")
            }
        })
}

function prepBuildOptionsAsync(mode: BuildOption, quick = false) {
    ensurePkgDir();
    return mainPkg.loadAsync()
        .then(() => {
            if (!quick) {
                buildDalConst();
                copyCommonFiles();
            }
            // TODO pass down 'quick' to disable the C++ extension work
            let target = mainPkg.getTargetOptions()
            if (target.hasHex && mode != BuildOption.Run)
                target.isNative = true
            return mainPkg.getCompileOptionsAsync(target)
        })
        .then(opts => {
            if (mode == BuildOption.Test)
                opts.testMode = true
            if (mode == BuildOption.GenDocs)
                opts.ast = true
            return opts;
        })
}

function buildCoreAsync(mode: BuildOption) {
    ensurePkgDir();
    return prepBuildOptionsAsync(mode)
        .then(ts.pxt.compile)
        .then(res => {
            U.iterStringMap(res.outfiles, (fn, c) =>
                mainPkg.host().writeFile(mainPkg, "built/" + fn, c))
            reportDiagnostics(res.diagnostics);
            if (!res.success) {
                process.exit(1)
            }

            console.log("Package built; hexsize=" + (res.outfiles[ts.pxt.BINARY_HEX] || "").length)

            if (mode == BuildOption.GenDocs) {
                let apiInfo = ts.pxt.getApiInfo(res.ast)
                let md = ts.pxt.genMarkdown(mainPkg.config.name, apiInfo)
                mainPkg.host().writeFile(mainPkg, "built/apiinfo.json", JSON.stringify(apiInfo, null, 1))
                for (let fn in md) {
                    let folder = /strings.json$/.test(fn) ? "_locales/" : /\.md$/.test(fn) ? "../../docs/" : "built/";
                    let ffn = folder + fn;
                    mainPkg.host().writeFile(mainPkg, ffn, md[fn])
                    console.log(`generated ${ffn}; size=${md[fn].length}`)
                }
                return null
            } else if (mode == BuildOption.Deploy) {
                if (!pxt.commands.deployCoreAsync) {
                    console.log("no deploy functionality defined by this target")
                    return null;
                }
                return pxt.commands.deployCoreAsync(res);
            }
            else if (mode == BuildOption.Run)
                return runCoreAsync(res);
            else
                return null;
        })
}

export function buildAsync() {
    return buildCoreAsync(BuildOption.JustBuild)
}

export function gendocsAsync() {
    return buildCoreAsync(BuildOption.GenDocs)
}

export function deployAsync() {
    return buildCoreAsync(BuildOption.Deploy)
}

export function runAsync() {
    return buildCoreAsync(BuildOption.Run)
}

export function testAsync() {
    return buildCoreAsync(BuildOption.Test)
}

export function uploadDocsAsync(...args: string[]): Promise<void> {
    let cfg = readLocalPxTarget()
    saveThemeJson(cfg)
    return uploader.uploadDocsAsync(...args)
}

export interface SavedProject {
    name: string;
    files: U.Map<string>;
}

export function extractAsync(filename: string) {
    let oneFile = (src: string, editor: string) => {
        let files: any = {}
        files["main." + (editor || "td")] = src || ""
        return files
    }

    return (filename == "-" || !filename
        ? nodeutil.readResAsync(process.stdin)
        : readFileAsync(filename) as Promise<Buffer>)
        .then(buf => {
            let str = buf.toString("utf8")
            if (str[0] == ":") {
                console.log("Detected .hex file.")
                return pxt.cpp.unpackSourceFromHexAsync(buf)
                    .then(data => {
                        if (!data) return null
                        if (!data.meta) data.meta = {} as any
                        let id = data.meta.cloudId || "?"
                        console.log(`.hex cloudId: ${id}`)
                        let files: U.Map<string> = null
                        try {
                            files = JSON.parse(data.source)
                        } catch (e) {
                            files = oneFile(data.source, data.meta.editor)
                        }
                        return {
                            projects: [
                                {
                                    name: data.meta.name,
                                    files: files
                                }
                            ]
                        }
                    })
            } else if (str[0] == "{") {  // JSON
                console.log("Detected .json file.")
                return JSON.parse(str)
            } else if (buf[0] == 0x5d) { // JSZ
                console.log("Detected .jsz file.")
                return pxt.lzmaDecompressAsync(buf as any)
                    .then(str => JSON.parse(str))
            } else
                return Promise.resolve(null)
        })
        .then(json => {
            if (!json) {
                console.log("Couldn't extract.")
                return
            }
            if (Array.isArray(json.scripts)) {
                console.log("Legacy TD workspace.")
                json.projects = json.scripts.map((scr: any) => ({
                    name: scr.header.name,
                    files: oneFile(scr.source, scr.header.editor)
                }))
                delete json.scripts
            }

            let prjs: SavedProject[] = json.projects

            if (!prjs) {
                console.log("No projects found.")
                return
            }

            for (let prj of prjs) {
                let dirname = prj.name.replace(/[^A-Za-z0-9_]/g, "-")
                nodeutil.mkdirP(dirname)
                for (let fn of Object.keys(prj.files)) {
                    fn = fn.replace(/[\/]/g, "-")
                    let fullname = dirname + "/" + fn
                    fs.writeFileSync(fullname, prj.files[fn])
                    console.log("Wrote " + fullname)
                }
            }
        })
}

interface Command {
    name: string;
    fn: () => void;
    argDesc: string;
    desc: string;
    priority?: number;
}

let cmds: Command[] = []


function cmd(desc: string, cb: (...args: string[]) => Promise<void>, priority = 0) {
    let m = /^(\S+)(\s+)(.*?)\s+- (.*)/.exec(desc)
    cmds.push({
        name: m[1],
        argDesc: m[3],
        desc: m[4],
        fn: cb,
        priority: priority
    })
}

cmd("help     [all]               - display this message", helpAsync)

cmd("init     PACKAGE_NAME        - start new package for a given target", initAsync)
cmd("install  [PACKAGE...]        - install new packages, or all packages", installAsync)

cmd("build                        - build current package", buildAsync)
cmd("deploy                       - build and deploy current package", deployAsync)
cmd("run                          - build and run current package in the simulator", runAsync)
cmd("publish                      - publish current package", publishAsync)
cmd("extract  [FILENAME]          - extract sources from .hex/.jsz file or stdin", extractAsync)
cmd("test                         - run tests on current package", testAsync, 1)
cmd("gendocs                      - build current package and its docs", gendocsAsync, 1)
cmd("format   [-i] file.ts...     - pretty-print TS files; -i = in-place", formatAsync, 1)
<<<<<<< HEAD
cmd("testdir  DIR                 - compile files from DIR one-by-one replacing the main file of current package", testDirAsync, 1)
cmd("testconv JSONCONFIG          - test TD->TS converter", testConverterAsync, 2)
cmd("roundtrip                    - test TS->blockly->TS conversions on all documentation snippets", testSnippetsAsync)
=======
cmd("testdir  DIR                 - compile files from DIR one-by-one", testDirAsync, 1)
cmd("testconv JSONURL             - test TD->TS converter", testConverterAsync, 2)
>>>>>>> 8185e231

cmd("serve    [-yt]               - start web server for your local target; -yt = use local yotta build", serveAsync)
cmd("update                       - update pxt-core reference and install updated version", updateAsync)
cmd("buildtarget                  - build pxtarget.json", () => buildTargetAsync().then(() => { }), 1)
cmd("pubtarget                    - publish all bundled target libraries", publishTargetAsync, 1)
cmd("bump                         - bump target patch version", bumpAsync, 1)
cmd("uploadart FILE               - upload one art resource", uploader.uploadArtFileAsync, 1)
cmd("uploadtrg [LABEL]            - upload target release", uploadtrgAsync, 1)
cmd("uploaddoc [docs/foo.md...]   - push/upload docs to server", uploadDocsAsync, 1)
cmd("staticpkg [DIR]              - setup files for serving from simple file server", staticpkgAsync, 1)
cmd("checkdocs                    - check docs for broken links, typing errors, etc...", uploader.checkDocsAsync, 1)

cmd("ghpinit                      - setup GitHub Pages (create gh-pages branch) hosting for target", ghpInitAsync, 1)
cmd("ghppush                      - build static package and push to GitHub Pages", ghpPushAsync, 1)

cmd("login    ACCESS_TOKEN        - set access token config variable", loginAsync)

cmd("api      PATH [DATA]         - do authenticated API call", apiAsync, 1)
cmd("pokecloud                    - same as 'api pokecloud {}'", () => apiAsync("pokecloud", "{}"), 2)
cmd("ptr      PATH [TARGET]       - get PATH, or set PATH to TARGET (publication id, redirect, or \"delete\")", ptrAsync, 1)
cmd("ptrcheck                     - check pointers in the cloud against ones in the repo", ptrcheckAsync, 1)
cmd("travis                       - upload release and npm package", travisAsync, 1)
cmd("uploadfile PATH              - upload file under <CDN>/files/PATH", uploadFileAsync, 1)
cmd("service  OPERATION           - simulate a query to web worker", serviceAsync, 2)
cmd("time                         - measure performance of the compiler on the current package", timeAsync, 2)

cmd("extension ADD_TEXT           - try compile extension", extensionAsync, 10)

export function helpAsync(all?: string) {
    let f = (s: string, n: number) => {
        while (s.length < n) {
            s += " "
        }
        return s
    }
    let showAll = all == "all"
    console.log("USAGE: pxt command args...")
    if (showAll) {
        console.log("All commands:")
    } else {
        console.log("Common commands (use 'pxt help all' to show all):")
    }
    cmds.forEach(cmd => {
        if (cmd.priority >= 10) return;
        if (showAll || !cmd.priority) {
            console.log(f(cmd.name, 10) + f(cmd.argDesc, 20) + cmd.desc);
        }
    })
    return Promise.resolve()
}

function goToPkgDir() {
    let goUp = (s: string): string => {
        if (fs.existsSync(s + "/" + pxt.configName)) {
            return s
        }
        let s2 = path.resolve(path.join(s, ".."))
        if (s != s2) {
            return goUp(s2)
        }
        return null
    }
    let dir = goUp(process.cwd())
    if (!dir) {
        console.error(`Cannot find ${pxt.configName} in any of the parent directories.`)
        process.exit(1)
    } else {
        if (dir != process.cwd()) {
            console.log(`Going up to ${dir} which has ${pxt.configName}`)
            process.chdir(dir)
        }
    }
}

function ensurePkgDir() {
    goToPkgDir();
}

function errorHandler(reason: any) {
    if (reason.isUserError) {
        console.error("ERROR:", reason.message)
        process.exit(1)
    }

    if (!Cloud.accessToken && reason.statusCode == 403) {
        console.error("Got HTTP 403. Did you forget to 'pxt login' ?")
        process.exit(1)
    }

    let msg = reason.stack || reason.message || (reason + "")
    console.error("INTERNAL ERROR:", msg)
    process.exit(20)
}

export function mainCli(targetDir: string) {
    process.on("unhandledRejection", errorHandler);
    process.on('uncaughtException', errorHandler);

    if (!targetDir) {
        console.error("Please upgrade your pxt CLI module.")
        console.error("   npm update -g pxt")
        process.exit(30)
    }

    nodeutil.targetDir = targetDir;

    let trg = nodeutil.getPxtTarget()
    pxt.appTarget = trg;

    process.stderr.write(`Using PXT/${trg.id} from ${targetDir}.\n`)

    commonfiles = readJson(__dirname + "/pxt-common.json")

    let args = process.argv.slice(2)

    initConfig();

    let cmd = args[0]

    if (cmd != "buildtarget") {
        initTargetCommands();
    }

    if (!cmd) {
        if (pxt.commands.deployCoreAsync) {
            console.log("running 'pxt deploy' (run 'pxt help' for usage)")
            cmd = "deploy"
        } else {
            console.log("running 'pxt build' (run 'pxt help' for usage)")
            cmd = "build"
        }
    }

    let cc = cmds.filter(c => c.name == cmd)[0]
    if (!cc) {
        helpAsync()
            .then(() => process.exit(1))
    } else {
        cc.fn.apply(null, args.slice(1))
    }
}

function initGlobals() {
    let g = global as any
    g.pxt = pxt;
    g.ts = ts;
}

initGlobals();

if (require.main === module) {
    let targetdir = process.cwd()
    while (true) {
        if (fs.existsSync(targetdir + "/pxtarget.json")) break;
        let newone = path.resolve(targetdir + "/..")
        if (newone == targetdir) {
            targetdir = path.resolve(path.join(__dirname, "../../.."))
            break
        } else {
            targetdir = newone
        }
    }
    if (!fs.existsSync(targetdir + "/pxtarget.json")) {
        targetdir = path.resolve(path.join(__dirname, ".."))
        if (!fs.existsSync(targetdir + "/pxtarget.json")) {
            console.error("Cannot find pxtarget.json")
            process.exit(1)
        }
    }
    mainCli(targetdir);
}<|MERGE_RESOLUTION|>--- conflicted
+++ resolved
@@ -1,7 +1,7 @@
 /// <reference path="../typings/node/node.d.ts"/>
 /// <reference path="../built/pxtlib.d.ts"/>
 /// <reference path="../built/pxtsim.d.ts"/>
-/// <reference path="../built/pxtblocks.d.ts" />
+
 
 (global as any).pxt = pxt;
 
@@ -1875,1088 +1875,7 @@
         })
 }
 
-<<<<<<< HEAD
-
-function testSnippetsAsync(): Promise<void> {
-    let allSnippets: Array<string> = []
-    let searchFolder = (dir: string, paths: Array<string>) => {
-        let ls = fs.readdirSync(dir)
-        for (let f of ls) {
-            let fullPath = path.join(dir, f)
-            let stats = fs.lstatSync(fullPath)
-            if (stats.isDirectory()) {
-                searchFolder(fullPath, paths)
-            }
-            paths.push(fullPath)
-        }
-    }
-    searchFolder('built/docs/snippets', allSnippets)
-
-    allSnippets = allSnippets.filter(p => path.extname(p) == ".ts")
-
-    let target = (): ts.pxt.CompileTarget => {
-        return { 
-            deployDrives: "^MICROBIT",
-            driveName: "MICROBIT",
-            hasHex: false,
-            hexMimeType: "application/x-microbit-hex",
-            isNative: false, //Maybe???
-            jsRefCounting: true
-        }
-    }
-
-    let opts = (basename: string, source: string) => {
-        let opts: ts.pxt.CompileOptions = {
-            ast: true,
-            fileSystem: {},
-            target: target(),
-            hexinfo: null,
-            sourceFiles: []
-        }
-
-        let sourcePaths: Array<string> = []
-        searchFolder('libs/microbit-radio', sourcePaths)
-        searchFolder('libs/microbit', sourcePaths)
-        sourcePaths = sourcePaths.filter(p => path.extname(p) == ".ts" ||
-                                              path.extname(p) == ".d.ts")
-
-        //This file doesn't seem to get used locally
-        sourcePaths = sourcePaths.filter(p => path.basename(p) != 'messages.ts')
-        
-        let fakePath = (p: string): string => {
-            return p.replace('libs/', 'pxt_modules/').replace('built/', '')
-        }
-
-        for (let p of sourcePaths) {
-            let fp = fakePath(p)
-            opts.sourceFiles.push(fp)
-            let src = fs.readFileSync(p, 'utf8')
-            opts.fileSystem[fp] = src
-        }
-
-        opts.fileSystem[basename] = source
-        opts.sourceFiles.push(basename)
-
-        opts.sourceFiles = [
-            "pxt_modules/microbit/dal.d.ts", 
-            "pxt_modules/microbit/enums.d.ts",
-            "pxt_modules/microbit/shims.d.ts",
-            "pxt_modules/microbit/pxt-core.d.ts",
-            "pxt_modules/microbit/pxt-helpers.ts",
-            "pxt_modules/microbit/helpers.ts",
-            "pxt_modules/microbit/input.ts",
-            "pxt_modules/microbit/control.ts", 
-            "pxt_modules/microbit/game.ts",
-            "pxt_modules/microbit/led.ts",
-            "pxt_modules/microbit/music.ts",
-            "pxt_modules/microbit/pins.ts",
-            "pxt_modules/microbit/serial.ts",
-            "pxt_modules/microbit-radio/shims.d.ts",
-            "pxt_modules/microbit-radio/enums.d.ts",
-            "pxt_modules/microbit-radio/radio.ts",
-            "main.ts"
-        ]
-
-        opts.extinfo = {
-            "enumsDTS": "",
-            "generatedFiles": {},
-            "extensionFiles": {},
-            "functions": [
-                {
-                    "args": 2,
-                    "name": "String_::charAt",
-                    "type": "F",
-                    "value": 164928
-                },
-                {
-                    "args": 2,
-                    "name": "String_::charCodeAt",
-                    "type": "F",
-                    "value": 164980
-                },
-                {
-                    "args": 2,
-                    "name": "String_::concat",
-                    "type": "F",
-                    "value": 165012
-                },
-                {
-                    "args": 2,
-                    "name": "String_::compare",
-                    "type": "F",
-                    "value": 165074
-                },
-                {
-                    "args": 1,
-                    "name": "String_::length",
-                    "type": "F",
-                    "value": 165086
-                },
-                {
-                    "args": 1,
-                    "name": "String_::fromCharCode",
-                    "type": "F",
-                    "value": 165090
-                },
-                {
-                    "args": 1,
-                    "name": "String_::toNumber",
-                    "type": "F",
-                    "value": 165118
-                },
-                {
-                    "args": 0,
-                    "name": "String_::mkEmpty",
-                    "type": "F",
-                    "value": 98820
-                },
-                {
-                    "args": 3,
-                    "name": "String_::substr",
-                    "type": "F",
-                    "value": 165128
-                },
-                {
-                    "args": 1,
-                    "name": "Boolean_::toString",
-                    "type": "F",
-                    "value": 98836
-                },
-                {
-                    "args": 1,
-                    "name": "Boolean_::bang",
-                    "type": "F",
-                    "value": 165210
-                },
-                {
-                    "args": 1,
-                    "name": "Number_::toString",
-                    "type": "F",
-                    "value": 165216
-                },
-                {
-                    "args": 2,
-                    "name": "Number_::lt",
-                    "type": "F",
-                    "value": 165244
-                },
-                {
-                    "args": 2,
-                    "name": "Number_::le",
-                    "type": "F",
-                    "value": 165256
-                },
-                {
-                    "args": 2,
-                    "name": "Number_::neq",
-                    "type": "F",
-                    "value": 165270
-                },
-                {
-                    "args": 2,
-                    "name": "Number_::eq",
-                    "type": "F",
-                    "value": 165280
-                },
-                {
-                    "args": 2,
-                    "name": "Number_::gt",
-                    "type": "F",
-                    "value": 165290
-                },
-                {
-                    "args": 2,
-                    "name": "Number_::ge",
-                    "type": "F",
-                    "value": 165302
-                },
-                {
-                    "args": 2,
-                    "name": "Number_::div",
-                    "type": "F",
-                    "value": 165316
-                },
-                {
-                    "args": 2,
-                    "name": "Number_::mod",
-                    "type": "F",
-                    "value": 165324
-                },
-                {
-                    "args": 2,
-                    "name": "Math_::pow",
-                    "type": "F",
-                    "value": 165334
-                },
-                {
-                    "args": 1,
-                    "name": "Math_::random",
-                    "type": "F",
-                    "value": 98856
-                },
-                {
-                    "args": 1,
-                    "name": "Math_::sqrt",
-                    "type": "F",
-                    "value": 165364
-                },
-                {
-                    "args": 1,
-                    "name": "Array_::mk",
-                    "type": "F",
-                    "value": 98904
-                },
-                {
-                    "args": 1,
-                    "name": "Array_::length",
-                    "type": "F",
-                    "value": 165380
-                },
-                {
-                    "args": 2,
-                    "name": "Array_::push",
-                    "type": "P",
-                    "value": 165390
-                },
-                {
-                    "args": 2,
-                    "name": "Array_::getAt",
-                    "type": "F",
-                    "value": 165398
-                },
-                {
-                    "args": 2,
-                    "name": "Array_::removeAt",
-                    "type": "P",
-                    "value": 165406
-                },
-                {
-                    "args": 3,
-                    "name": "Array_::setAt",
-                    "type": "P",
-                    "value": 165414
-                },
-                {
-                    "args": 3,
-                    "name": "Array_::indexOf",
-                    "type": "F",
-                    "value": 165422
-                },
-                {
-                    "args": 2,
-                    "name": "Array_::removeElement",
-                    "type": "F",
-                    "value": 165430
-                },
-                {
-                    "args": 3,
-                    "name": "pxt::registerWithDal",
-                    "type": "P",
-                    "value": 103672
-                },
-                {
-                    "args": 1,
-                    "name": "pxt::runAction0",
-                    "type": "P",
-                    "value": 167252
-                },
-                {
-                    "args": 2,
-                    "name": "pxt::runAction1",
-                    "type": "P",
-                    "value": 102688
-                },
-                {
-                    "args": 3,
-                    "name": "pxt::mkAction",
-                    "type": "F",
-                    "value": 102392
-                },
-                {
-                    "args": 2,
-                    "name": "pxt::mkRecord",
-                    "type": "F",
-                    "value": 102576
-                },
-                {
-                    "args": 0,
-                    "name": "pxt::debugMemLeaks",
-                    "type": "P",
-                    "value": 167008
-                },
-                {
-                    "args": 1,
-                    "name": "pxt::incr",
-                    "type": "F",
-                    "value": 167028
-                },
-                {
-                    "args": 1,
-                    "name": "pxt::decr",
-                    "type": "P",
-                    "value": 166906
-                },
-                {
-                    "args": 1,
-                    "name": "pxt::allocate",
-                    "type": "F",
-                    "value": 167262
-                },
-                {
-                    "args": 0,
-                    "name": "pxt::templateHash",
-                    "type": "F",
-                    "value": 102844
-                },
-                {
-                    "args": 0,
-                    "name": "pxt::programHash",
-                    "type": "F",
-                    "value": 102856
-                },
-                {
-                    "args": 1,
-                    "name": "pxt::ptrOfLiteral",
-                    "type": "F",
-                    "value": 101408
-                },
-                {
-                    "args": 1,
-                    "name": "pxtrt::ldloc",
-                    "type": "F",
-                    "value": 165438
-                },
-                {
-                    "args": 1,
-                    "name": "pxtrt::ldlocRef",
-                    "type": "F",
-                    "value": 165442
-                },
-                {
-                    "args": 2,
-                    "name": "pxtrt::stloc",
-                    "type": "P",
-                    "value": 165456
-                },
-                {
-                    "args": 2,
-                    "name": "pxtrt::stlocRef",
-                    "type": "P",
-                    "value": 165460
-                },
-                {
-                    "args": 0,
-                    "name": "pxtrt::mkloc",
-                    "type": "F",
-                    "value": 98940
-                },
-                {
-                    "args": 0,
-                    "name": "pxtrt::mklocRef",
-                    "type": "F",
-                    "value": 98968
-                },
-                {
-                    "args": 2,
-                    "name": "pxtrt::ldfld",
-                    "type": "F",
-                    "value": 165476
-                },
-                {
-                    "args": 2,
-                    "name": "pxtrt::ldfldRef",
-                    "type": "F",
-                    "value": 165496
-                },
-                {
-                    "args": 3,
-                    "name": "pxtrt::stfld",
-                    "type": "P",
-                    "value": 165516
-                },
-                {
-                    "args": 3,
-                    "name": "pxtrt::stfldRef",
-                    "type": "P",
-                    "value": 165532
-                },
-                {
-                    "args": 1,
-                    "name": "pxtrt::ldglb",
-                    "type": "F",
-                    "value": 98996
-                },
-                {
-                    "args": 1,
-                    "name": "pxtrt::ldglbRef",
-                    "type": "F",
-                    "value": 99036
-                },
-                {
-                    "args": 2,
-                    "name": "pxtrt::stglb",
-                    "type": "P",
-                    "value": 99084
-                },
-                {
-                    "args": 2,
-                    "name": "pxtrt::stglbRef",
-                    "type": "P",
-                    "value": 99128
-                },
-                {
-                    "args": 3,
-                    "name": "pxtrt::stclo",
-                    "type": "F",
-                    "value": 165548
-                },
-                {
-                    "args": 1,
-                    "name": "pxtrt::panic",
-                    "type": "P",
-                    "value": 165602
-                },
-                {
-                    "args": 0,
-                    "name": "pxtrt::getNumGlobals",
-                    "type": "F",
-                    "value": 99180
-                },
-                {
-                    "args": 0,
-                    "name": "pxtrt::getGlobalsPtr",
-                    "type": "F",
-                    "value": 99192
-                },
-                {
-                    "args": 1,
-                    "name": "images::createImage",
-                    "type": "F",
-                    "value": 101584
-                },
-                {
-                    "args": 1,
-                    "name": "images::createBigImage",
-                    "type": "F",
-                    "value": 165736
-                },
-                {
-                    "args": 2,
-                    "name": "ImageMethods::plotImage",
-                    "type": "P",
-                    "value": 165744
-                },
-                {
-                    "args": 2,
-                    "name": "ImageMethods::showImage",
-                    "type": "P",
-                    "value": 101636
-                },
-                {
-                    "args": 2,
-                    "name": "ImageMethods::plotFrame",
-                    "type": "P",
-                    "value": 165902
-                },
-                {
-                    "args": 3,
-                    "name": "ImageMethods::scrollImage",
-                    "type": "P",
-                    "value": 101676
-                },
-                {
-                    "args": 1,
-                    "name": "ImageMethods::clear",
-                    "type": "P",
-                    "value": 165752
-                },
-                {
-                    "args": 4,
-                    "name": "ImageMethods::setPixelBrightness",
-                    "type": "P",
-                    "value": 165776
-                },
-                {
-                    "args": 3,
-                    "name": "ImageMethods::pixelBrightness",
-                    "type": "F",
-                    "value": 165812
-                },
-                {
-                    "args": 1,
-                    "name": "ImageMethods::width",
-                    "type": "F",
-                    "value": 165852
-                },
-                {
-                    "args": 1,
-                    "name": "ImageMethods::height",
-                    "type": "F",
-                    "value": 165856
-                },
-                {
-                    "args": 4,
-                    "name": "ImageMethods::setPixel",
-                    "type": "P",
-                    "value": 165860
-                },
-                {
-                    "args": 3,
-                    "name": "ImageMethods::pixel",
-                    "type": "F",
-                    "value": 165876
-                },
-                {
-                    "args": 2,
-                    "name": "ImageMethods::showFrame",
-                    "type": "P",
-                    "value": 165890
-                },
-                {
-                    "args": 2,
-                    "name": "basic::showNumber",
-                    "type": "P",
-                    "value": 99204
-                },
-                {
-                    "args": 2,
-                    "name": "basic::showLeds",
-                    "type": "P",
-                    "value": 99292
-                },
-                {
-                    "args": 2,
-                    "name": "basic::showString",
-                    "type": "P",
-                    "value": 99344
-                },
-                {
-                    "args": 0,
-                    "name": "basic::clearScreen",
-                    "type": "P",
-                    "value": 99456
-                },
-                {
-                    "args": 2,
-                    "name": "basic::showAnimation",
-                    "type": "P",
-                    "value": 99472
-                },
-                {
-                    "args": 1,
-                    "name": "basic::plotLeds",
-                    "type": "P",
-                    "value": 99528
-                },
-                {
-                    "args": 1,
-                    "name": "basic::forever",
-                    "type": "P",
-                    "value": 99592
-                },
-                {
-                    "args": 1,
-                    "name": "basic::pause",
-                    "type": "P",
-                    "value": 165628
-                },
-                {
-                    "args": 2,
-                    "name": "input::onButtonPressed",
-                    "type": "P",
-                    "value": 165660
-                },
-                {
-                    "args": 2,
-                    "name": "input::onGesture",
-                    "type": "P",
-                    "value": 100900
-                },
-                {
-                    "args": 2,
-                    "name": "input::onPinPressed",
-                    "type": "P",
-                    "value": 165672
-                },
-                {
-                    "args": 1,
-                    "name": "input::buttonIsPressed",
-                    "type": "F",
-                    "value": 100972
-                },
-                {
-                    "args": 0,
-                    "name": "input::compassHeading",
-                    "type": "F",
-                    "value": 101028
-                },
-                {
-                    "args": 0,
-                    "name": "input::temperature",
-                    "type": "F",
-                    "value": 101044
-                },
-                {
-                    "args": 1,
-                    "name": "input::acceleration",
-                    "type": "F",
-                    "value": 101192
-                },
-                {
-                    "args": 0,
-                    "name": "input::lightLevel",
-                    "type": "F",
-                    "value": 101252
-                },
-                {
-                    "args": 1,
-                    "name": "input::rotation",
-                    "type": "F",
-                    "value": 101268
-                },
-                {
-                    "args": 1,
-                    "name": "input::magneticForce",
-                    "type": "F",
-                    "value": 101304
-                },
-                {
-                    "args": 0,
-                    "name": "input::runningTime",
-                    "type": "F",
-                    "value": 165702
-                },
-                {
-                    "args": 0,
-                    "name": "input::calibrate",
-                    "type": "P",
-                    "value": 165710
-                },
-                {
-                    "args": 1,
-                    "name": "input::pinIsPressed",
-                    "type": "F",
-                    "value": 165712
-                },
-                {
-                    "args": 1,
-                    "name": "input::setAccelerometerRange",
-                    "type": "P",
-                    "value": 101392
-                },
-                {
-                    "args": 1,
-                    "name": "control::inBackground",
-                    "type": "P",
-                    "value": 164824
-                },
-                {
-                    "args": 0,
-                    "name": "control::reset",
-                    "type": "P",
-                    "value": 164832
-                },
-                {
-                    "args": 3,
-                    "name": "control::raiseEvent",
-                    "type": "P",
-                    "value": 164840
-                },
-                {
-                    "args": 3,
-                    "name": "control::onEvent",
-                    "type": "P",
-                    "value": 164858
-                },
-                {
-                    "args": 0,
-                    "name": "control::eventValue",
-                    "type": "F",
-                    "value": 98796
-                },
-                {
-                    "args": 0,
-                    "name": "control::eventTimestamp",
-                    "type": "F",
-                    "value": 98808
-                },
-                {
-                    "args": 0,
-                    "name": "control::deviceName",
-                    "type": "F",
-                    "value": 164866
-                },
-                {
-                    "args": 0,
-                    "name": "control::deviceSerialNumber",
-                    "type": "F",
-                    "value": 164898
-                },
-                {
-                    "args": 2,
-                    "name": "led::plot",
-                    "type": "P",
-                    "value": 101424
-                },
-                {
-                    "args": 2,
-                    "name": "led::unplot",
-                    "type": "P",
-                    "value": 101444
-                },
-                {
-                    "args": 2,
-                    "name": "led::point",
-                    "type": "F",
-                    "value": 101464
-                },
-                {
-                    "args": 0,
-                    "name": "led::brightness",
-                    "type": "F",
-                    "value": 101488
-                },
-                {
-                    "args": 1,
-                    "name": "led::setBrightness",
-                    "type": "P",
-                    "value": 101504
-                },
-                {
-                    "args": 0,
-                    "name": "led::stopAnimation",
-                    "type": "P",
-                    "value": 101520
-                },
-                {
-                    "args": 1,
-                    "name": "led::setDisplayMode",
-                    "type": "P",
-                    "value": 101536
-                },
-                {
-                    "args": 0,
-                    "name": "led::screenshot",
-                    "type": "F",
-                    "value": 101552
-                },
-                {
-                    "args": 1,
-                    "name": "pins::getPinAddress",
-                    "type": "F",
-                    "value": 165910
-                },
-                {
-                    "args": 1,
-                    "name": "pins::digitalReadPin",
-                    "type": "F",
-                    "value": 165918
-                },
-                {
-                    "args": 2,
-                    "name": "pins::digitalWritePin",
-                    "type": "P",
-                    "value": 165934
-                },
-                {
-                    "args": 1,
-                    "name": "pins::analogReadPin",
-                    "type": "F",
-                    "value": 165954
-                },
-                {
-                    "args": 2,
-                    "name": "pins::analogWritePin",
-                    "type": "P",
-                    "value": 165970
-                },
-                {
-                    "args": 2,
-                    "name": "pins::analogSetPeriod",
-                    "type": "P",
-                    "value": 165990
-                },
-                {
-                    "args": 3,
-                    "name": "pins::onPulsed",
-                    "type": "P",
-                    "value": 166010
-                },
-                {
-                    "args": 0,
-                    "name": "pins::pulseDuration",
-                    "type": "F",
-                    "value": 101776
-                },
-                {
-                    "args": 2,
-                    "name": "pins::servoWritePin",
-                    "type": "P",
-                    "value": 101788
-                },
-                {
-                    "args": 2,
-                    "name": "pins::servoSetPulse",
-                    "type": "P",
-                    "value": 166044
-                },
-                {
-                    "args": 1,
-                    "name": "pins::analogSetPitchPin",
-                    "type": "P",
-                    "value": 101820
-                },
-                {
-                    "args": 2,
-                    "name": "pins::analogPitch",
-                    "type": "P",
-                    "value": 101836
-                },
-                {
-                    "args": 2,
-                    "name": "pins::setPull",
-                    "type": "P",
-                    "value": 166064
-                },
-                {
-                    "args": 1,
-                    "name": "pins::createBuffer",
-                    "type": "F",
-                    "value": 166096
-                },
-                {
-                    "args": 3,
-                    "name": "pins::i2cReadBuffer",
-                    "type": "F",
-                    "value": 101920
-                },
-                {
-                    "args": 3,
-                    "name": "pins::i2cWriteBuffer",
-                    "type": "P",
-                    "value": 101960
-                },
-                {
-                    "args": 0,
-                    "name": "serial::readLine",
-                    "type": "F",
-                    "value": 99624
-                },
-                {
-                    "args": 1,
-                    "name": "serial::writeString",
-                    "type": "P",
-                    "value": 99680
-                },
-                {
-                    "args": 3,
-                    "name": "serial::redirect",
-                    "type": "P",
-                    "value": 99712
-                },
-                {
-                    "args": 2,
-                    "name": "BufferMethods::getByte",
-                    "type": "F",
-                    "value": 166124
-                },
-                {
-                    "args": 3,
-                    "name": "BufferMethods::setByte",
-                    "type": "P",
-                    "value": 166160
-                },
-                {
-                    "args": 1,
-                    "name": "BufferMethods::getBytes",
-                    "type": "F",
-                    "value": 166192
-                },
-                {
-                    "args": 4,
-                    "name": "BufferMethods::setNumber",
-                    "type": "P",
-                    "value": 166196
-                },
-                {
-                    "args": 3,
-                    "name": "BufferMethods::getNumber",
-                    "type": "F",
-                    "value": 166342
-                },
-                {
-                    "args": 1,
-                    "name": "BufferMethods::length",
-                    "type": "F",
-                    "value": 166558
-                },
-                {
-                    "args": 4,
-                    "name": "BufferMethods::fill",
-                    "type": "P",
-                    "value": 166562
-                },
-                {
-                    "args": 3,
-                    "name": "BufferMethods::slice",
-                    "type": "F",
-                    "value": 166598
-                },
-                {
-                    "args": 2,
-                    "name": "BufferMethods::shift",
-                    "type": "P",
-                    "value": 166648
-                },
-                {
-                    "args": 2,
-                    "name": "BufferMethods::rotate",
-                    "type": "P",
-                    "value": 166676
-                },
-                {
-                    "args": 3,
-                    "name": "BufferMethods::write",
-                    "type": "P",
-                    "value": 166704
-                },
-                {
-                    "args": 1,
-                    "name": "radio::sendNumber",
-                    "type": "P",
-                    "value": 99832
-                },
-                {
-                    "args": 2,
-                    "name": "radio::sendValue",
-                    "type": "P",
-                    "value": 99892
-                },
-                {
-                    "args": 1,
-                    "name": "radio::sendString",
-                    "type": "P",
-                    "value": 100020
-                },
-                {
-                    "args": 0,
-                    "name": "radio::writeValueToSerial",
-                    "type": "P",
-                    "value": 100112
-                },
-                {
-                    "args": 1,
-                    "name": "radio::onDataReceived",
-                    "type": "P",
-                    "value": 165636
-                },
-                {
-                    "args": 1,
-                    "name": "radio::receivedNumberAt",
-                    "type": "F",
-                    "value": 100540
-                },
-                {
-                    "args": 0,
-                    "name": "radio::receiveNumber",
-                    "type": "F",
-                    "value": 100608
-                },
-                {
-                    "args": 0,
-                    "name": "radio::receiveString",
-                    "type": "F",
-                    "value": 100664
-                },
-                {
-                    "args": 0,
-                    "name": "radio::receivedSignalStrength",
-                    "type": "F",
-                    "value": 100768
-                },
-                {
-                    "args": 1,
-                    "name": "radio::setGroup",
-                    "type": "P",
-                    "value": 100796
-                },
-                {
-                    "args": 1,
-                    "name": "radio::setTransmitPower",
-                    "type": "P",
-                    "value": 100824
-                },
-                {
-                    "args": 1,
-                    "name": "radio::setTransmitSerialNumber",
-                    "type": "P",
-                    "value": 100852
-                }
-            ],
-            "compileData": null,
-            "onlyPublic": true,
-            "sha": "70b705be8463c9802ec28b1c94cdcc67e8ba4d792fd91903eb836931a1f9df59",
-            "shimsDTS": "",
-            "yotta": {
-                "config": {
-                    "microbit-dal": {
-                        "bluetooth": {
-                            "enabled": 0
-                        }
-                    }
-                },
-                "dependencies": {
-                    "pxt-microbit-core": "microsoft/pxt-microbit-core#v0.1.11"
-                }
-            }
-        }
-
-        return opts
-    }
-
-    let printErrors = (res: ts.pxt.CompileResult) => {
-        for (let diag of res.diagnostics) {
-            console.log(`${diag.category}: ${diag.code} ${diag.messageText}`)
-        }
-    }
-
-    let decompile = (source: string) => {
-        let res = ts.pxt.decompile(opts('main.ts', source), 'main.ts')
-        if (!res.success) {
-            printErrors(res)
-            return null
-        }
-
-        return res.outfiles["main.blocks"]
-    }
-
-    let successCount = 0
-
-    for (let p of allSnippets) {
-        let basename = path.basename(p)
-        basename = "main.ts"
-        let originalTs = fs.readFileSync(p, 'utf8')
-        let blocks = decompile(originalTs)
-        if (blocks) {
-            successCount++
-            console.log(p)
-        }
-        //let ws = pxt.blocks.loadWorkspaceXml(blocks)
-        //console.log(ws)
-
-        //No point doing them all at the moment
-        break
-    }
-
-    console.log(`Success rate: ${successCount}/${allSnippets.length}`)
-
-    return null
-}
-
-function compilesOK(opts: ts.pxt.CompileOptions, fn: string, content: string) {
-=======
 function patchOpts(opts: ts.pxt.CompileOptions, fn: string, content: string) {
->>>>>>> 8185e231
     console.log(`*** ${fn}, size=${content.length}`)
     let opts2 = U.flatClone(opts)
     opts2.fileSystem = U.flatClone(opts.fileSystem)
@@ -3337,14 +2256,8 @@
 cmd("test                         - run tests on current package", testAsync, 1)
 cmd("gendocs                      - build current package and its docs", gendocsAsync, 1)
 cmd("format   [-i] file.ts...     - pretty-print TS files; -i = in-place", formatAsync, 1)
-<<<<<<< HEAD
-cmd("testdir  DIR                 - compile files from DIR one-by-one replacing the main file of current package", testDirAsync, 1)
-cmd("testconv JSONCONFIG          - test TD->TS converter", testConverterAsync, 2)
-cmd("roundtrip                    - test TS->blockly->TS conversions on all documentation snippets", testSnippetsAsync)
-=======
 cmd("testdir  DIR                 - compile files from DIR one-by-one", testDirAsync, 1)
 cmd("testconv JSONURL             - test TD->TS converter", testConverterAsync, 2)
->>>>>>> 8185e231
 
 cmd("serve    [-yt]               - start web server for your local target; -yt = use local yotta build", serveAsync)
 cmd("update                       - update pxt-core reference and install updated version", updateAsync)
