namespace ks.blocks {
    let SK = ts.SyntaxKind;

    export function toBlocks(blocksInfo : ts.ks.BlocksInfo, stmts: ts.Statement[]): string {
        let output = ""

        stmts.forEach(emit)

        return `<xml xmlns="http://www.w3.org/1999/xhtml">
${output}</xml>`;

        function write(s: string) {
            output += s + "\n"
        }

        function emit(n: ts.Node) {
            switch (n.kind) {
                case SK.ExpressionStatement:
                    emit((n as ts.ExpressionStatement).expression); break;
                case SK.Block:
                    emitBlock(n as ts.Block); break;
                case SK.CallExpression:
                    emitCallExpression(n as ts.CallExpression); break;
                case SK.StringLiteral:
                    emitStringLiteral(n as ts.StringLiteral); break;
                case SK.NullKeyword:
                    // don't emit anything
                    break;
                case SK.NumericLiteral:
                    emitNumberExpression(n as ts.LiteralExpression); break;
                case SK.TrueKeyword:
                case SK.FalseKeyword:
                    emitBooleanExpression(n as ts.LiteralExpression); break;
                case SK.WhileStatement:
                    emitWhileStatement(n as ts.WhileStatement); break;
                case SK.IfStatement:
                    emitIfStatement(n as ts.IfStatement); break;
                case SK.ArrowFunction:
                    emitArrowFunction(n as ts.ArrowFunction); break;
                default:
                    console.warn("Unhandled emit:", ts.ks.stringKind(n))
            }
        }

        function emitArrowFunction(n: ts.ArrowFunction) {
            if (n.parameters.length > 0) console.error('arguments not supported in lambdas')

            emit(n.body)
        }

        function emitBlock(n: ts.Block) {
            n.statements.forEach(statement => emit(statement));
        }

        function flattenIfStatement(n: ts.IfStatement): {
            ifStatements: {
                expression: ts.Expression;
                thenStatement: ts.Statement;
            }[];
            elseStatement: ts.Statement;
        } {
            let r = {
                ifStatements: [{
                    expression: n.expression,
                    thenStatement: n.thenStatement
                }],
                elseStatement: n.elseStatement
            }
            if (n.elseStatement && n.elseStatement.kind == SK.IfStatement) {
                let flat = flattenIfStatement(n.elseStatement as ts.IfStatement);
                r.ifStatements = r.ifStatements.concat(flat.ifStatements);
                r.elseStatement = flat.elseStatement;
            }
            return r;
        }

        function emitIfStatement(n: ts.IfStatement) {
            let flatif = flattenIfStatement(n);
            write('<block type="controls_if">')
            write(`<mutation elseif="${flatif.ifStatements.length - 1}" else="${flatif.elseStatement ? 1 : 0}"></mutation>`)
            flatif.ifStatements.forEach((stmt, i) => {
                write(`<value name="IF${i}">`)
                emit(stmt.expression)
                write('</value>')
                write(`<statement name="DO${i}">`)
                emit(stmt.thenStatement)
                write('</statement>')
            })
            if (n.elseStatement) {
                write('<statement name="ELSE">')
                emit(flatif.elseStatement)
                write('</statement>')
            }
        }

        function emitWhileStatement(n: ts.WhileStatement): void {
            write('<block type="device_while">');
            write('<value name="COND">')
            emit(n.expression)
            write('</value>')
            write('<statement name="DO">')
            emit(n.statement)
            write('</statement>')
            write('</block>')
        }

        function emitStringLiteral(n: ts.StringLiteral) {
            write(`<block type="text"><field name="TEXT">${U.htmlEscape(n.text)}</field></block>`)
        }

        function emitNumberExpression(n: ts.LiteralExpression) {
            write(`<block type="math_number"><field name="NUM">${U.htmlEscape(n.text)}</field></block>`)
        }

        function emitBooleanExpression(n: ts.LiteralExpression) {
            write(`<block type="logic_boolean"><field name="BOOL">${U.htmlEscape(n.kind == ts.SyntaxKind.TrueKeyword ? 'TRUE' : 'FALSE')}</field></block>`)
        }

        function emitCallExpression(node: ts.CallExpression) {
            let info: ts.ks.CallInfo = (node as any).callInfo
<<<<<<< HEAD

            if (!info.attrs.blockId || !info.attrs.block) {
                console.error(`trying to convert ${info.decl.name} which is not supported in blocks`)
                // TODO show error in editor
                return;
            }

=======
            console.log(info)
>>>>>>> 0bd20946
            let argNames: string[] = []
            info.attrs.block.replace(/%(\w+)/g, (f, n) => {
                argNames.push(n)
                return ""
            })

            write(`<block type="${info.attrs.blockId}">`)
            info.args.forEach((e, i) => {
                switch (e.kind) {
                    case SK.ArrowFunction:
                        write('<statement name="HANDLER">');
                        emit(e);
                        write('</statement>');
                        break;
                    default:
                        write(`  <value name="${argNames[i]}">`)
                        emit(e);
                        write(`  </value>`)
                        break;
                }
            })
            write(`</block>`)
        }
    }
}<|MERGE_RESOLUTION|>--- conflicted
+++ resolved
@@ -118,7 +118,7 @@
 
         function emitCallExpression(node: ts.CallExpression) {
             let info: ts.ks.CallInfo = (node as any).callInfo
-<<<<<<< HEAD
+            console.log(info)
 
             if (!info.attrs.blockId || !info.attrs.block) {
                 console.error(`trying to convert ${info.decl.name} which is not supported in blocks`)
@@ -126,9 +126,6 @@
                 return;
             }
 
-=======
-            console.log(info)
->>>>>>> 0bd20946
             let argNames: string[] = []
             info.attrs.block.replace(/%(\w+)/g, (f, n) => {
                 argNames.push(n)
