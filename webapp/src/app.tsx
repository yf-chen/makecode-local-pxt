/// <reference path="../../built/pxtlib.d.ts"/>
/// <reference path="../../built/pxtblocks.d.ts"/>
/// <reference path="../../built/pxtsim.d.ts"/>

import * as React from "react";
import * as ReactDOM from "react-dom";
import * as workspace from "./workspace";
import * as data from "./data";
import * as pkg from "./package";
import * as core from "./core";
import * as sui from "./sui";
import * as simulator from "./simulator";
import * as srceditor from "./srceditor"
import * as compiler from "./compiler"
import * as tdlegacy from "./tdlegacy"
import * as db from "./db"
import * as cmds from "./cmds"
import * as appcache from "./appcache";
import {LoginBox} from "./login"

import * as monaco from "./monaco"
import * as pxtjson from "./pxtjson"
import * as blocks from "./blocks"
import * as codecard from "./codecard"
import * as logview from "./logview"
import * as draganddrop from "./draganddrop";
import * as hwdbg from "./hwdbg"

type Header = pxt.workspace.Header;
type ScriptText = pxt.workspace.ScriptText;
type WorkspaceProvider = pxt.workspace.WorkspaceProvider;
type InstallHeader = pxt.workspace.InstallHeader;

import Cloud = pxt.Cloud;
import Util = pxt.Util;
let lf = Util.lf

export interface FileHistoryEntry {
    id: string;
    name: string;
    pos: srceditor.ViewState;
}

export interface EditorSettings {
    showFiles?: boolean;
    editorFontSize: number;
    fileHistory: FileHistoryEntry[];
}

interface IAppProps { }
interface IAppState {
    active?: boolean; // is this tab visible at all
    header?: Header;
    projectName?: string; // project name value while being edited
    currFile?: pkg.File;
    fileState?: string;
    showFiles?: boolean;
    helpCard?: pxt.CodeCard;
    helpCardClick?: (e: React.MouseEvent) => boolean;
    sideDocsCollapsed?: boolean;

    running?: boolean;
    publishing?: boolean;
    hideEditorFloats?: boolean;
    showBlocks?: boolean;
    showParts?: boolean;

    simulatorCompilation?: {
        name: string;
        content: string;
        contentType: string;
    }
}


let theEditor: ProjectView;

interface ISettingsProps {
    parent: ProjectView;
    visible?: boolean;
}

class CloudSyncButton extends data.Component<ISettingsProps, {}> {
    renderCore() {
        Util.assert(pxt.appTarget.cloud && pxt.appTarget.cloud.workspaces);

        let par = this.props.parent
        let hd = par.state.header
        let hdId = hd ? hd.id : ""
        let btnClass = !hd || this.getData("pkg-status:" + hdId) == "saving" ? " disabled" : ""
        let save = () => {
            par.saveFileAsync()
                .then(() => par.state.currFile.epkg.savePkgAsync())
                .then(() => {
                    return workspace.syncAsync()
                })
                .done()
        }
        let needsUpload = hd && !hd.blobCurrent
        return <sui.Button class={btnClass} onClick={save}
            icon={"cloud " + (needsUpload ? "upload" : "") }
            popup={btnClass ? lf("Uploading...") : needsUpload ? lf("Will upload. Click to sync.") : lf("Stored in the cloud. Click to sync.") }
            />
    }
}

interface ScriptSearchState {
    searchFor?: string;
    packages?: boolean;
}

class ScriptSearch extends data.Component<ISettingsProps, ScriptSearchState> {
    prevData: Cloud.JsonPointer[] = [];
    prevGhData: pxt.github.Repo[] = [];
    prevUrlData: Cloud.JsonScript[] = [];
    modal: sui.Modal;

    constructor(props: ISettingsProps) {
        super(props)
        this.state = {
            searchFor: ''
        }
    }

    fetchGhData(): pxt.github.Repo[] {
        const cloud = pxt.appTarget.cloud || {};
        if (!cloud.packages) return [];
        let res: pxt.github.SearchResults =
            this.state.searchFor || cloud.preferredPackages
                ? this.getData(`gh-search:${this.state.searchFor || cloud.preferredPackages.join('|')}`)
                : null
        if (res) this.prevGhData = res.items
        return this.prevGhData
    }

    fetchCloudData(): Cloud.JsonPointer[] {
        let cloud = pxt.appTarget.cloud || {};
        if (cloud.packages) return [] // now handled on GitHub
        if (!cloud.workspaces && !cloud.packages) return [];
        let kind = cloud.packages ? 'ptr-pkg' : 'ptr-samples';
        let res = this.state.searchFor
            ? this.getData(`cloud:pointers?q=${encodeURIComponent(this.state.searchFor)}+feature:@${kind}+feature:@target-${pxt.appTarget.id}`)
            : null
        if (res) this.prevData = res.items
        return this.prevData
    }

    fetchUrlData(): Cloud.JsonScript[] {
        if (this.state.packages) return []

        let scriptid = pxt.Cloud.parseScriptId(this.state.searchFor)
        if (scriptid) {
            let res = this.getData(`cloud:${scriptid}`)
            if (res) {
                if (!this.prevUrlData) this.prevUrlData = [res]
                else this.prevUrlData.push(res)
            }
        }
        return this.prevUrlData;
    }

    fetchBundled(): pxt.PackageConfig[] {
        if (!this.state.packages || !!this.state.searchFor) return [];

        const bundled = pxt.appTarget.bundledpkgs;
        return Util.values(bundled)
            .map(bundle => JSON.parse(bundle["pxt.json"]) as pxt.PackageConfig)
    }

    fetchLocalData(): Header[] {
        if (this.state.packages) return [];

        let headers: Header[] = this.getData("header:*")
        if (this.state.searchFor)
            headers = headers.filter(hdr => hdr.name.toLowerCase().indexOf(this.state.searchFor.toLowerCase()) > -1);
        return headers;
    }

    renderCore() {
        const headers = this.fetchLocalData();
        const data = this.fetchCloudData();
        const bundles = this.fetchBundled();
        const ghdata = this.fetchGhData();
        const urldata = this.fetchUrlData();

        const chgHeader = (hdr: Header) => {
            if (this.modal) this.modal.hide();
            this.props.parent.loadHeaderAsync(hdr)
        }
        const chgBundle = (scr: pxt.PackageConfig) => {
            if (this.modal) this.modal.hide();
            let p = pkg.mainEditorPkg();
            p.addDepAsync(scr.name, "*")
                .then(r => this.props.parent.reloadHeaderAsync())
                .done();
        }
        const upd = (v: any) => {
            let str = (ReactDOM.findDOMNode(this.refs["searchInput"]) as HTMLInputElement).value
            this.setState({ searchFor: str })
        };
        const kupd = (ev: __React.KeyboardEvent) => {
            if (ev.keyCode == 13) upd(ev);
        }
        const install = (scr: Cloud.JsonPointer) => {
            if (this.modal) this.modal.hide();
            if (this.state.packages) {
                let p = pkg.mainEditorPkg();
                p.addDepAsync(scr.scriptname, "*")
                    .then(r => this.props.parent.reloadHeaderAsync())
                    .done();
            } else {
                workspace.installByIdAsync(scr.scriptid)
                    .then(r => this.props.parent.loadHeaderAsync(r))
                    .done()
            }
        }
        const installScript = (scr: Cloud.JsonScript) => {
            if (this.modal) this.modal.hide();
            if (!this.state.packages) {
                core.showLoading(lf("loading project..."));
                workspace.installByIdAsync(scr.id)
                    .then(r => this.props.parent.loadHeaderAsync(r))
                    .done(() => core.hideLoading())
            }
        }
        const installGh = (scr: pxt.github.Repo) => {
            if (this.modal) this.modal.hide();
            if (this.state.packages) {
                let p = pkg.mainEditorPkg();
                pxt.github.latestVersionAsync(scr.full_name)
                    .then(tag => pxt.github.pkgConfigAsync(scr.full_name, tag)
                        .then(cfg =>
                            p.addDepAsync(cfg.name, "github:" + scr.full_name + "#" + tag))
                        .then(r => this.props.parent.reloadHeaderAsync()))
                    .done();
            } else {
                Util.oops()
            }
        }
        const importHex = () => {
            if (this.modal) this.modal.hide();
            this.props.parent.importHexFileDialog();
        }

        return (
            <sui.Modal ref={v => this.modal = v} header={this.state.packages ? lf("Add Package...") : lf("Open Project...") } addClass="large searchdialog" >
                <div className="ui search">
                    <div className="ui fluid action input">
                        <input ref="searchInput" type="text" placeholder={lf("Search...") } onKeyUp={kupd} />
                        <button className="ui right primary labeled icon button" onClick={upd}>
                            <i className="search icon"></i>
                            {lf("Search") }
                        </button>
                    </div>
                </div>
                <div className="ui cards">
                    {pxt.appTarget.compile && pxt.appTarget.compile.hasHex && !this.state.packages ?
                        <codecard.CodeCardView
                            key="importhex"
                            name={lf("import...") }
                            description={lf("Import project from a .hex file") }
                            onClick={() => importHex() }
                            /> : undefined}
                    {bundles.map(scr =>
                        <codecard.CodeCardView
                            key={'bundled' + scr.name}
                            name={scr.name}
                            description={scr.description}
                            url={"/" + scr.installedVersion}
                            onClick={() => chgBundle(scr) }
                            />
                    ) }
                    {headers.map(scr =>
                        <codecard.CodeCardView
                            key={'local' + scr.id}
                            name={scr.name}
                            time={scr.recentUse}
                            url={scr.pubId && scr.pubCurrent ? "/" + scr.pubId : ""}
                            onClick={() => chgHeader(scr) }
                            />
                    ) }
                    {data.map(scr =>
                        <codecard.CodeCardView
                            name={scr.scriptname}
                            time={scr.time}
                            header={scr.username}
                            description={scr.description}
                            key={'cloud' + scr.id}
                            onClick={() => install(scr) }
                            url={'/' + scr.scriptid}
                            color="blue"
                            />
                    ) }
                    {ghdata.map(scr =>
                        <codecard.CodeCardView
                            name={scr.name.replace(/^pxt-/, "") }
                            header={scr.full_name}
                            description={scr.description}
                            key={'gh' + scr.full_name}
                            onClick={() => installGh(scr) }
                            url={'github:' + scr.full_name}
                            color="blue"
                            />
                    ) }
                    {urldata.map(scr =>
                        <codecard.CodeCardView
                            name={scr.name}
                            time={scr.time}
                            header={'/' + scr.id}
                            description={scr.description}
                            key={'cloud' + scr.id}
                            onClick={() => installScript(scr) }
                            url={'/' + scr.id}
                            color="blue"
                            />
                    ) }
                </div>
            </sui.Modal >
        );
    }
}

class ShareEditor extends data.Component<ISettingsProps, {}> {
    modal: sui.Modal;

    renderCore() {
        const header = this.props.parent.state.header;
        if (!header) return <div></div>

        let rootUrl = pxt.appTarget.appTheme.embedUrl
        if (!/\/$/.test(rootUrl)) rootUrl += '/';
        const ready = !!header.pubId && header.pubCurrent;
        let url: string;
        let docembed: string;
        let vscode: string;
        if (ready) {
            url = `${rootUrl}${header.pubId}`;
            docembed = pxt.docs.embedUrl(rootUrl, header.pubId, header.meta.blocksHeight);
            vscode = `pxt extract ${header.pubId}`
        }

        let publish = () => {
            pxt.tickEvent("menu.embed.publish");
            this.props.parent.publishAsync().done();
        }
        let formState = !ready ? 'warning' : this.props.parent.state.publishing ? 'loading' : 'success';

        return <sui.Modal ref={v => this.modal = v} addClass="small searchdialog" header={lf("Embed Project") }>
            <div className={`ui ${formState} form`}>
                <div className="ui warning message">
                    <div className="header">{lf("Almost there!") }</div>
                    <p>{lf("You need to publish your project to share it or embed it in other web pages.") +
                        lf("You acknowledge having consent to publish this project.") }</p>
                    <sui.Button class={"green " + (this.props.parent.state.publishing ? "loading" : "") } text={lf("Publish project") } onClick={publish} />
                </div>
                { url ? <div className="ui success message">
                    <h3>{lf("Project URL") }</h3>
                    <div className="header"><a target="_blank" href={url}>{url}</a></div>
                </div> : undefined }
                { docembed ?
                    <sui.Field label={lf("Embed the web editor") }>
                        <p>{lf("Copy this HTML to your website or blog.") }</p>
                        <sui.Input class="mini" readOnly={true} lines={2} value={docembed} copy={ready} disabled={!ready} />
                    </sui.Field> : null }
                { vscode ?
                    <sui.Field label={lf("Edit JavaScript in Visual Studio Code") }>
                        <p><a href="/code">{lf("Run this command from a shell.") }</a></p>
                        <sui.Input class="mini" readOnly={true} lines={1} value={vscode} copy={ready} disabled={!ready} />
                    </sui.Field> : null }
            </div>
        </sui.Modal>
    }
}

class DocsMenu extends data.Component<ISettingsProps, {}> {
    constructor(props: ISettingsProps) {
        super(props);
    }

    openDoc(path: string) {
        this.props.parent.setSideDoc(path);
    }

    render() {
        const targetTheme = pxt.appTarget.appTheme;
        return <div id="docsmenu" className="ui buttons">
            <sui.DropdownMenu class="floating icon button" icon="help">
                {targetTheme.docMenu.map(m => <a href={m.path} target="docs" key={"docsmenu" + m.path} className="ui item widedesktop hidden">{m.name}</a>) }
                {targetTheme.docMenu.map(m => <sui.Item key={"docsmenuwide" + m.path} class="widedesktop only" onClick={() => this.openDoc(m.path) }>{m.name}</sui.Item>) }
            </sui.DropdownMenu>
        </div>
    }
}

class SideDocs extends data.Component<ISettingsProps, {}> {
    constructor(props: ISettingsProps) {
        super(props);
    }

    setPath(path: string) {
        const docsUrl = pxt.webConfig.docsUrl || '/--docs';
        let el = document.getElementById("sidedocs") as HTMLIFrameElement;
        if (el)
            el.src = `${docsUrl}#doc:${path}`;
        this.props.parent.setState({ sideDocsCollapsed: false });
    }

    setMarkdown(md: string) {
        const docsUrl = pxt.webConfig.docsUrl || '/--docs';
        let el = document.getElementById("sidedocs") as HTMLIFrameElement;
        if (el)
            el.src = `${docsUrl}#md:${encodeURIComponent(md)}`;
        this.props.parent.setState({ sideDocsCollapsed: false });
    }

    popOut() {
        this.props.parent.notifySideDocs({
            type: "popout"
        })
    }

    toggleVisibility() {
        const state = this.props.parent.state;
        this.props.parent.setState({ sideDocsCollapsed: !state.sideDocsCollapsed });
    }

    componentDidUpdate() {
        Blockly.fireUiEvent(window, 'resize');
    }

    renderCore() {
        const docsUrl = pxt.webConfig.docsUrl || '/--docs';
        const state = this.props.parent.state;
        const icon = state.sideDocsCollapsed ? "expand" : "compress";
        return <div>
            <iframe id="sidedocs" src={docsUrl} role="complementary" />
            <button id="sidedocspopout" className={`circular ui icon button ${state.sideDocsCollapsed ? "hidden" : ""}`} onClick={() => this.popOut() }>
                <i className={`external icon`}></i>
            </button>
            <button id="sidedocsexpand" className="circular ui icon button" onClick={() => this.toggleVisibility() }>
                <i className={`${icon} icon`}></i>
            </button>
        </div>
    }
}

interface FileListState {
    expands: Util.Map<boolean>;
}

class FileList extends data.Component<ISettingsProps, FileListState> {

    constructor(props: ISettingsProps) {
        super(props);
        this.state = {
            expands: {}
        }
    }

    renderCore() {
        let parent = this.props.parent
        if (!parent.state.showFiles)
            return null;

        let expands = this.state.expands;
        let removeFile = (e: React.MouseEvent, f: pkg.File) => {
            e.stopPropagation();
            parent.removeFile(f);
        }
        let removePkg = (e: React.MouseEvent, p: pkg.EditorPackage) => {
            e.stopPropagation();
            core.confirmAsync({
                header: lf("Remove {0} package", p.getPkgId()),
                body: lf("You are about to remove a package from your project. Are you sure?"),
                agreeClass: "red",
                agreeIcon: "trash",
                agreeLbl: lf("Remove it"),
            }).done(res => {
                if (res) {
                    pkg.mainEditorPkg().removeDepAsync(p.getPkgId())
                        .then(() => this.props.parent.reloadHeaderAsync())
                        .done()
                }
            })
        }
        let updatePkg = (e: React.MouseEvent, p: pkg.EditorPackage) => {
            e.stopPropagation();
            pkg.mainEditorPkg().updateDepAsync(p.getPkgId())
                .then(() => this.props.parent.reloadHeaderAsync())
                .done()
        }

        let filesOf = (pkg: pkg.EditorPackage): JSX.Element[] => {
            const deleteFiles = pkg.getPkgId() == "this";
            return pkg.sortedFiles().map(file => {
                let meta: pkg.FileMeta = this.getData("open-meta:" + file.getName())
                return (
                    <a key={file.getName() }
                        onClick={() => parent.setSideFile(file) }
                        className={(parent.state.currFile == file ? "active " : "") + (pkg.isTopLevel() ? "" : "nested ") + "item"}
                        >
                        {file.name} {meta.isSaved ? "" : "*"}
                        {/\.ts$/.test(file.name) ? <i className="keyboard icon"></i> : /\.blocks$/.test(file.name) ? <i className="puzzle icon"></i> : undefined }
                        {meta.isReadonly ? <i className="lock icon"></i> : null}
                        {!meta.numErrors ? null : <span className='ui label red'>{meta.numErrors}</span>}
                        {deleteFiles && /\.blocks$/i.test(file.getName()) ? <sui.Button class="primary label" icon="trash" onClick={(e) => removeFile(e, file) } /> : ''}
                    </a>);
            })
        }

        let packageOf = (p: pkg.EditorPackage) => {
            let del = p.getPkgId() != pxt.appTarget.id && p.getPkgId() != "built";
            let upd = p.getKsPkg() && p.getKsPkg().verProtocol() == "github";
            return [<div key={"hd-" + p.getPkgId() } className="header link item" onClick={() => togglePkg(p) }>
                {upd ? <sui.Button class="primary label" icon="refresh" onClick={(e) => updatePkg(e, p) } /> : ''}
                {del ? <sui.Button class="primary label" icon="trash" onClick={(e) => removePkg(e, p) } /> : ''}
                {p.getPkgId() }
            </div>
            ].concat(expands[p.getPkgId()] ? filesOf(p) : [])
        }

        let togglePkg = (p: pkg.EditorPackage) => {
            expands[p.getPkgId()] = !expands[p.getPkgId()];
            this.forceUpdate();
        }

        let filesWithHeader = (p: pkg.EditorPackage) => p.isTopLevel() ? filesOf(p) : packageOf(p);

        return (
            <div className={"ui vertical menu filemenu landscape only"}>
                {Util.concat(pkg.allEditorPkgs().map(filesWithHeader)) }
            </div>
        )
    }
}

export class ProjectView extends data.Component<IAppProps, IAppState> {
    editor: srceditor.Editor;
    editorFile: pkg.File;
    textEditor: monaco.Editor;
    pxtJsonEditor: pxtjson.Editor;
    blocksEditor: blocks.Editor;
    allEditors: srceditor.Editor[] = [];
    settings: EditorSettings;
    scriptSearch: ScriptSearch;
    shareEditor: ShareEditor;

    constructor(props: IAppProps) {
        super(props);
        document.title = pxt.appTarget.title || pxt.appTarget.name;
        this.settings = JSON.parse(pxt.storage.getLocal("editorSettings") || "{}")
        this.state = {
            showFiles: !!this.settings.showFiles,
            active: document.visibilityState == 'visible'
        };
        if (!this.settings.editorFontSize) this.settings.editorFontSize = 27;
        if (!this.settings.fileHistory) this.settings.fileHistory = [];
    }

    updateVisibility() {
        let active = document.visibilityState == 'visible';
        pxt.debug(`page visibility: ${active}`)
        this.setState({ active: active })
        if (!active) {
            this.stopSimulator();
            this.saveFileAsync().done();
        } else {
            if (workspace.isSessionOutdated()) {
                pxt.debug('workspace changed, reloading...')
                let id = this.state.header ? this.state.header.id : '';
                workspace.initAsync()
                    .done(() => id ? this.loadHeaderAsync(workspace.getHeader(id)) : Promise.resolve());
            } else if (pxt.appTarget.simulator.autoRun && !this.state.running)
                this.runSimulator();
        }
    }

    saveSettings() {
        let sett = this.settings
        sett.showFiles = !!this.state.showFiles

        let f = this.editorFile
        if (f && f.epkg.getTopHeader()) {
            let n: FileHistoryEntry = {
                id: f.epkg.getTopHeader().id,
                name: f.getName(),
                pos: this.editor.getViewState()
            }
            sett.fileHistory = sett.fileHistory.filter(e => e.id != n.id || e.name != n.name)
            while (sett.fileHistory.length > 100)
                sett.fileHistory.pop()
            sett.fileHistory.unshift(n)
        }

        pxt.storage.setLocal("editorSettings", JSON.stringify(this.settings))
    }

    componentDidUpdate() {
        this.saveSettings()
        this.editor.domUpdate();
        simulator.setState(this.state.header ? this.state.header.editor : '')
    }

    saveFile() {
        simulator.makeDirty();
        this.saveFileAsync().done()
    }

    saveFileAsync() {
        if (!this.editorFile)
            return Promise.resolve()
        return this.saveTypeScriptAsync()
            .then(() => {
                let txt = this.editor.getCurrentSource()
                return this.editorFile.setContentAsync(txt);
            });
    }

    public typecheckNow() {
        this.saveFile(); // don't wait for saving to backend store to finish before typechecking
        this.typecheck()
    }

    private autoRunSimulator = pxtc.Util.debounce(
        () => {
            if (!this.state.active)
                return;
            this.runSimulator({ background: true });
        },
        2000, false);
    private typecheck() {
        let state = this.editor.snapshotState()
        compiler.typecheckAsync()
            .done(resp => {
                this.editor.setDiagnostics(this.editorFile, state)
                if (pxt.appTarget.simulator && pxt.appTarget.simulator.autoRun) {
                    let output = pkg.mainEditorPkg().outputPkg.files["output.txt"];
                    if (output && !output.numDiagnosticsOverride
                        && !simulator.driver.debug
                        && (simulator.driver.state == pxsim.SimulatorState.Running || simulator.driver.state == pxsim.SimulatorState.Unloaded))
                        this.autoRunSimulator();
                }
            });
    }

    private markdownChangeHandler = Util.debounce(() => {
        if (this.state.currFile && /\.md$/i.test(this.state.currFile.name))
            this.setSideMarkdown(this.editor.getCurrentSource());
    }, 2000, false);
    private editorChangeHandler = Util.debounce(() => {
        this.saveFile();
        if (!this.editor.isIncomplete())
            this.typecheck();
        this.markdownChangeHandler();
    }, 1000, false);
    private initEditors() {
        this.textEditor = new monaco.Editor(this);
        this.pxtJsonEditor = new pxtjson.Editor(this);
        this.blocksEditor = new blocks.Editor(this);

        let changeHandler = () => {
            if (this.editorFile) this.editorFile.markDirty();
            this.editorChangeHandler();
        }
        this.allEditors = [this.pxtJsonEditor, this.blocksEditor, this.textEditor]
        this.allEditors.forEach(e => e.changeCallback = changeHandler)
        this.editor = this.allEditors[this.allEditors.length - 1]
    }

    public componentWillMount() {
        this.initEditors()
        this.initDragAndDrop();
    }

    public componentDidMount() {
        this.allEditors.forEach(e => e.prepare())
        simulator.init($("#boardview")[0], {
            highlightStatement: stmt => {
                if (this.editor) this.editor.highlightStatement(stmt)
            },
            onCompile: (name, content, contentType) => {
                this.setState({
                    simulatorCompilation: { name: name, content: content, contentType: contentType }
                })
            },
            editor: this.state.header ? this.state.header.editor : ''
        })
        this.forceUpdate(); // we now have editors prepared
    }

    private pickEditorFor(f: pkg.File): srceditor.Editor {
        return this.allEditors.filter(e => e.acceptsFile(f))[0]
    }

    private updateEditorFile(editorOverride: srceditor.Editor = null) {
        if (!this.state.active)
            return;
        if (this.state.currFile == this.editorFile && !editorOverride)
            return;
        this.saveSettings();

        this.saveFile(); // before change

        this.editorFile = this.state.currFile;
        this.editor = editorOverride || this.pickEditorFor(this.editorFile)
        this.editor.loadFile(this.editorFile)
        this.allEditors.forEach(e => e.setVisible(e == this.editor))

        this.saveFile(); // make sure state is up to date
        this.typecheck();

        let e = this.settings.fileHistory.filter(e => e.id == this.state.header.id && e.name == this.editorFile.getName())[0]
        if (e)
            this.editor.setViewState(e.pos)

        this.notifySideDocs({
            type: "fileloaded",
            name: this.editorFile.getName()
        } as pxsim.SimulatorFileLoadedMessage)

        if (this.state.showBlocks && this.editor == this.textEditor) this.textEditor.openBlocks();
    }

    notifySideDocs(message: pxsim.SimulatorMessage) {
        let sd = document.getElementById("sidedocs") as HTMLIFrameElement;
        if (sd && sd.contentWindow) sd.contentWindow.postMessage(message, "*");
    }

    setFile(fn: pkg.File) {
        this.setState({
            currFile: fn,
            helpCard: undefined,
            showBlocks: false
        })
    }

    setSideFile(fn: pkg.File) {
        let fileName = fn.name;
        let currFile = this.state.currFile.name;
        if (fileName != currFile && pkg.File.blocksFileNameRx.test(fileName)) {
            // Going from ts -> blocks
            pxt.tickEvent("sidebar.showBlocks");
            let tsFileName = fn.getVirtualFileName();
            let tsFile = pkg.mainEditorPkg().lookupFile("this/" + tsFileName)
            if (currFile == tsFileName) {
                // current file is the ts file, so just switch
                this.textEditor.openBlocks();
            } else if (tsFile) {
                this.textEditor.decompile(tsFile.name).then((success) => {
                    if (!success) {
                        this.setFile(tsFile)
                        this.textEditor.showConversionFailedDialog(fn.name)
                    } else {
                        this.setFile(fn)
                    }
                });
            }
        } else {
            this.setFile(fn)
        }
    }

    removeFile(fn: pkg.File) {
        core.confirmAsync({
            header: lf("Remove {0}", fn.name),
            body: lf("You are about to remove a file from your project. Are you sure?"),
            agreeClass: "red",
            agreeIcon: "trash",
            agreeLbl: lf("Remove it"),
        }).done(res => {
            if (res) {
                pkg.mainEditorPkg().removeFileAsync(fn.name)
                    .then(() => pkg.mainEditorPkg().saveFilesAsync())
                    .then(() => this.reloadHeaderAsync())
                    .done();
            }
        })
    }

    setSideMarkdown(md: string) {
        let sd = this.refs["sidedoc"] as SideDocs;
        if (!sd) return;
        sd.setMarkdown(md);
    }

    setSideDoc(path: string) {
        let sd = this.refs["sidedoc"] as SideDocs;
        if (!sd) return;
        sd.setPath(path);
    }

    reloadHeaderAsync() {
        return this.loadHeaderAsync(this.state.header)
    }

    loadHeaderAsync(h: Header): Promise<void> {
        if (!h)
            return Promise.resolve()

        this.stopSimulator(true);
        pxt.blocks.cleanBlocks();
        let logs = this.refs["logs"] as logview.LogView;
        logs.clear();
        this.setState({
            helpCard: undefined,
            showFiles: h.editor == pxt.javaScriptProjectName
        })
        return pkg.loadPkgAsync(h.id)
            .then(() => {
                compiler.newProject();
                let e = this.settings.fileHistory.filter(e => e.id == h.id)[0]
                let main = pkg.getEditorPkg(pkg.mainPkg)
                let file = main.getMainFile()
                if (e)
                    file = main.lookupFile(e.name) || file
                if (pkg.File.blocksFileNameRx.test(file.getName()) && file.getVirtualFileName())
                    this.textEditor.decompile(file.getVirtualFileName()).then((success) => {
                        if (!success)
                            file = main.lookupFile("this/" + file.getVirtualFileName()) || file
                    });
                this.setState({
                    header: h,
                    projectName: h.name,
                    currFile: file
                })
                if (!sandbox)
                    core.infoNotification(lf("Project loaded: {0}", h.name))
                pkg.getEditorPkg(pkg.mainPkg).onupdate = () => {
                    this.loadHeaderAsync(h).done()
                }

                pkg.mainPkg.getCompileOptionsAsync()
                    .catch(e => {
                        if (e instanceof pxt.cpp.PkgConflictError) {
                            let confl = e as pxt.cpp.PkgConflictError
                            let remove = (lib: pxt.Package) => ({
                                label: lf("Remove {0}", lib.id),
                                class: "pink", // don't make them red and scary
                                icon: "trash",
                                onclick: () => {
                                    pkg.mainEditorPkg().removeDepAsync(lib.id)
                                        .then(() => this.reloadHeaderAsync())
                                        .done()
                                }
                            })
                            core.dialogAsync({
                                hideCancel: true,
                                buttons: [
                                    remove(confl.pkg0),
                                    remove(confl.pkg1),
                                ],
                                header: lf("Packages cannot be used together"),
                                body: lf("Packages '{0}' and '{1}' cannot be used together, because they use incompatible settings ({2}).",
                                    confl.pkg0.id, confl.pkg0.id, confl.settingName)
                            })
                        }
                    })
                    .done()

                let readme = main.lookupFile("this/README.md");
                if (readme && readme.content && readme.content.trim())
                    this.setSideMarkdown(readme.content);
                else this.setSideDoc(pxt.appTarget.appTheme.sideDoc);
            })
    }

    removeProject() {
        if (!pkg.mainEditorPkg().header) return;

        core.confirmDelete(pkg.mainEditorPkg().header.name, () => {
            let curr = pkg.mainEditorPkg().header
            curr.isDeleted = true
            return workspace.saveAsync(curr, {})
                .then(() => {
                    if (workspace.getHeaders().length > 0) {
                        this.scriptSearch.setState({ packages: false, searchFor: '' })
                        this.scriptSearch.modal.show();
                    } else {
                        this.newProject();
                    }
                })
        })
    }

    importHexFile(file: File) {
        if (!file) return;
        pxt.cpp.unpackSourceFromHexFileAsync(file)
            .done(data => this.importHex(data));
    }

    importHex(data: pxt.cpp.HexFile) {
        let targetId = pxt.appTarget.id;
        if (!data || !data.meta) {
            core.warningNotification(lf("Sorry, we could not recognize this file."))
            return;
        }
        if (data.meta.cloudId == "microbit.co.uk" && data.meta.editor == "blockly") {
            pxt.debug('importing microbit.co.uk blocks project')
            compiler.getBlocksAsync()
                .then(info => this.newBlocksProjectAsync({
                    "main.blocks": pxt.blocks.importXml(info, data.source)
                }, data.meta.name)).done();
            return;
        } else if (data.meta.cloudId == "microbit.co.uk" && data.meta.editor == "touchdevelop") {
            pxt.debug('importing microbit.co.uk TD project')
            this.newBlocksProjectAsync({ "main.blocks": "<xml xmlns=\"http://www.w3.org/1999/xhtml\">", "main.ts": "  " }, data.meta.name)
                .then(() => tdlegacy.td2tsAsync(data.source))
                .then(text => {
                    // this is somewhat hacky...
                    this.textEditor.overrideFile(text)
                    this.textEditor.formatCode()
                })
            return;
        } else if (data.meta.cloudId == "ks/" + targetId || data.meta.cloudId == "pxt/" + targetId) {
            pxt.debug("importing project")
            let h: InstallHeader = {
                target: targetId,
                editor: data.meta.editor,
                name: data.meta.name,
                meta: {},
                pubId: "",
                pubCurrent: false
            };
            let files = JSON.parse(data.source);
            workspace.installAsync(h, files)
                .done(hd => this.loadHeaderAsync(hd));
            return;
        }

        core.warningNotification(lf("Sorry, we could not import this project."))
    }

    initDragAndDrop() {
        draganddrop.setupDragAndDrop(document.body,
            file => file.size < 1000000 && /^\.hex$/i.test(file.name),
            files => this.importHexFile(files[0])
        );
    }
    openProject() {
        pxt.tickEvent("menu.openproject");
        this.scriptSearch.setState({ packages: false, searchFor: '' })
        this.scriptSearch.modal.show()
    }

    addPackage() {
        pxt.tickEvent("menu.addpackage");
        this.scriptSearch.setState({ packages: true, searchFor: '' })
        this.scriptSearch.modal.show()
    }

    newEmptyProject() {
        this.newProject({
            "main.blocks": "<xml xmlns=\"http://www.w3.org/1999/xhtml\"></xml>"
        })
    }

    newProject(filesOverride?: Util.Map<string>) {
        pxt.tickEvent("menu.newproject");
        core.showLoading(lf("creating new project..."));
        this.newBlocksProjectAsync(filesOverride)
            .then(() => Promise.delay(1500))
            .done(() => core.hideLoading());
    }

    newBlocksProjectAsync(fileOverrides?: Util.Map<string>, nameOverride?: string) {
        return this.newProjectFromIdAsync(pxt.appTarget.blocksprj, fileOverrides, nameOverride);
    }

    newProjectFromIdAsync(prj: pxt.ProjectTemplate, fileOverrides?: Util.Map<string>, nameOverride?: string): Promise<void> {
        let cfg = pxt.U.clone(prj.config);
        cfg.name = nameOverride || lf("Untitled") // pxt.U.fmt(cfg.name, Util.getAwesomeAdj());
        let files: ScriptText = Util.clone(prj.files)
        if (fileOverrides)
            Util.jsonCopyFrom(files, fileOverrides)
        files["pxt.json"] = JSON.stringify(cfg, null, 4) + "\n"
        return workspace.installAsync({
            name: cfg.name,
            meta: {},
            editor: prj.id,
            pubId: "",
            pubCurrent: false,
            target: pxt.appTarget.id
        }, files)
            .then(hd => this.loadHeaderAsync(hd))
    }

    saveTypeScriptAsync(open = false): Promise<void> {
        if (!this.editor || !this.state.currFile || this.editorFile.epkg != pkg.mainEditorPkg())
            return Promise.resolve();
        let src = this.editor.saveToTypeScript()

        if (!src) return Promise.resolve();
        // format before saving
        //src = pxtc.format(src, 0).formatted;

        let mainPkg = pkg.mainEditorPkg();
        let tsName = this.editorFile.getVirtualFileName();
        Util.assert(tsName != this.editorFile.name);
        return mainPkg.setContentAsync(tsName, src).then(() => {
            if (open) {
                let f = mainPkg.files[tsName];
                this.setFile(f);
            }
        })
    }

    compile() {
        pxt.tickEvent("compile");

        if (pxt.appTarget.compile.simulatorPostMessage) {
            let cmp = this.state.simulatorCompilation;
            if (cmp)
                pxt.BrowserUtils.browserDownloadText(cmp.content, cmp.name, cmp.contentType);
            return;
        }

        pxt.debug('compiling...')
        this.clearLog();
        this.editor.beforeCompile();
        let state = this.editor.snapshotState()
        compiler.compileAsync({ native: true })
            .then(resp => {
                this.editor.setDiagnostics(this.editorFile, state)
                if (!resp.outfiles[pxtc.BINARY_HEX]) {
                    core.warningNotification(lf("Compilation failed, please check your code for errors."));
                    return Promise.resolve()
                }
                return pxt.commands.deployCoreAsync(resp)
                    .catch(e => {
                        core.warningNotification(lf(".hex file upload, please try again."));
                        pxt.reportException(e, resp);
                    })
            }).done();
    }

    stopSimulator(unload = false) {
        simulator.stop(unload)
        this.setState({ running: false })
    }

    openInstructions() {
        compiler.compileAsync({ native: true })
            .done(resp => {
                let p = pkg.mainEditorPkg();
                let code = p.files["main.ts"];
                let data: any = {
                    name: p.header.name || lf("Untitled"),
                    code: code ? code.content : "basic.showString('Hello!');",
                };
                let parts = ts.pxtc.computeUsedParts(resp);
                if (parts)
                    data.parts = parts.join(" ");
                let fnArgs = resp.usedArguments;
                if (fnArgs)
                    data.fnArgs = JSON.stringify(fnArgs);
                let urlData = $.param(data);
                let url = `/sim/instructions.html?${urlData}`
                window.open(url, '_blank')
            });
    }

    clearLog() {
        let logs = this.refs["logs"] as logview.LogView;
        logs.clear();
    }

    hwDebug() {
        let start = Promise.resolve()
        if (!this.state.running || !simulator.driver.debug)
            start = this.runSimulator({ debug: true })
        return start.then(() => {
            simulator.driver.setHwDebugger({
                postMessage: (msg) => {
                    hwdbg.handleMessage(msg as pxsim.DebuggerMessage)
                }
            })
            hwdbg.postMessage = (msg) => simulator.driver.handleHwDebuggerMsg(msg)
            return hwdbg.startDebugAsync()
        })
    }

    runSimulator(opts: compiler.CompileOptions = {}) {
        pxt.tickEvent(opts.background ? "autorun" :
            opts.debug ? "debug" : "run");

        if (opts.background) {
            if (!simulator.isDirty()) {
                pxt.debug('auto-run cancelled');
                return;
            }
        } else {
            this.editor.beforeCompile();
        }

        this.stopSimulator();
        this.clearLog();
        this.setState({ simulatorCompilation: undefined })

        let state = this.editor.snapshotState()
        return compiler.compileAsync(opts)
            .then(resp => {
                this.editor.setDiagnostics(this.editorFile, state)
                if (resp.outfiles[pxtc.BINARY_JS]) {
                    simulator.run(opts.debug, resp)
                    this.setState({ running: true })
                } else if (!opts.background) {
                    core.warningNotification(lf("Oops, we could not run this project. Please check your code for errors."))
                }
            })
    }

    editText() {
        if (this.editor != this.textEditor) {
            this.updateEditorFile(this.textEditor)
            this.forceUpdate();
        }
    }

    importHexFileDialog() {
        let input: HTMLInputElement;
        core.confirmAsync({
            header: lf("Import .hex file"),
            onLoaded: ($el) => {
                input = $el.find('input')[0] as HTMLInputElement;
            },
            htmlBody: `<div class="ui form">
  <div class="ui field">
    <label>${lf("Select an .hex file to import.")}</label>
    <input type="file" class="ui button blue fluid"></input>
  </div>
</div>`,
        }).done(res => {
            if (res) {
                this.importHexFile(input.files[0]);
            }
        })
    }

    publishAsync(): Promise<string> {
        pxt.tickEvent("publish");
        this.setState({ publishing: true })
        let mpkg = pkg.mainPkg
        let epkg = pkg.getEditorPkg(mpkg)
        return this.saveFileAsync()
            .then(() => mpkg.filesToBePublishedAsync(true))
            .then(files => {
                if (epkg.header.pubCurrent)
                    return Promise.resolve(epkg.header.pubId)
                let meta: workspace.ScriptMeta = {
                    description: mpkg.config.description,
                    islibrary: false,
                }
                let blocksSize = this.blocksEditor.contentSize();
                if (blocksSize) {
                    meta.blocksHeight = blocksSize.height;
                    meta.blocksWidth = blocksSize.width;
                }
                return workspace.publishAsync(epkg.header, files, meta)
                    .then(inf => inf.id)
            }).finally(() => {
                this.setState({ publishing: false })
            })
            .catch(e => {
                core.errorNotification(e.message)
                return undefined;
            })
    }

    setHelpCard(card: pxt.CodeCard, onClick?: (e: React.MouseEvent) => boolean) {
        this.setState({
            helpCard: card,
            helpCardClick: onClick
        })
    }

    private debouncedSaveProjectName = Util.debounce(() => this.saveProjectName(), 2000, false);

    updateHeaderName(name: string) {
        this.setState({
            projectName: name
        })
        this.debouncedSaveProjectName();
    }

    saveProjectName() {
        if (!this.state.projectName || !this.state.header) return;

        pxt.debug('saving project name to ' + this.state.projectName);
        try {
            let f = pkg.mainEditorPkg().lookupFile("this/" + pxt.configName);
            let config = JSON.parse(f.content) as pxt.PackageConfig;
            config.name = this.state.projectName;
            f.setContentAsync(JSON.stringify(config, null, 2)).done(() => {
                if (this.state.header)
                    this.setState({
                        projectName: this.state.header.name
                    })
            });
        }
        catch (e) {
            console.error('failed to read pxt.json')
        }
    }

    about() {
        pxt.tickEvent("menu.about");
        core.confirmAsync({
            header: lf("About {0}", pxt.appTarget.name),
            htmlBody: `
<p>${Util.htmlEscape(pxt.appTarget.name)} version: ${targetVersion}</p>
<p>${lf("PXT version: {0}", ksVersion)}</p>                        
`
        }).done();
    }

    embed() {
        pxt.tickEvent("menu.embed");
        this.shareEditor.modal.show();
    }

    renderCore() {
        theEditor = this;

        if (this.editor && this.editor.isReady) {
            this.updateEditorFile();
        }

        //  ${targetTheme.accentColor ? "inverted accent " : ''}
        const settings: Cloud.UserSettings = (Cloud.isLoggedIn() ? this.getData("cloud:me/settings?format=nonsensitive") : {}) || {}
        const targetTheme = pxt.appTarget.appTheme;
        const workspaces = pxt.appTarget.cloud && pxt.appTarget.cloud.workspaces;
        const packages = pxt.appTarget.cloud && pxt.appTarget.cloud.packages;
        const compile = pxt.appTarget.compile;
        const compileDisabled = !compile || (compile.simulatorPostMessage && !this.state.simulatorCompilation);

        return (
            <div id='root' className={`full-abs ${this.state.hideEditorFloats ? " hideEditorFloats" : ""} ${sandbox || this.state.sideDocsCollapsed ? "" : "sideDocs"} ${sandbox ? "sandbox" : ""}` }>
                <div id="menubar" role="banner">
                    <div className={`ui borderless small menu`} role="menubar">
                        <span id="logo" className="ui item">
                            {targetTheme.logo || targetTheme.portraitLogo
                                ? <a className="ui image" target="_blank" href={targetTheme.logoUrl}><img className={`ui logo ${targetTheme.portraitLogo ? " landscape only" : ''}`} src={Util.toDataUri(targetTheme.logo || targetTheme.portraitLogo) } /></a>
                                : <span>{targetTheme.name}</span>}
                            {targetTheme.portraitLogo ? (<a className="ui image" target="_blank" href={targetTheme.logoUrl}><img className='ui logo portrait only' src={Util.toDataUri(targetTheme.portraitLogo) } /></a>) : null }
                        </span>
                        <div className="ui item">
                            <div className="ui">
                                {pxt.appTarget.compile ? <sui.Button role="menuitem" class='icon blue portrait only' icon='icon download' onClick={() => this.compile() } /> : "" }
<<<<<<< HEAD
                                <sui.Button role="menuitem" key='runmenubtn' class={"portrait only"} icon={this.state.running ? "stop" : "play"} onClick={() => this.state.running ? this.stopSimulator() : this.runSimulator() } />
                                {this.state.showParts ? <sui.Button role="menuitem" icon='shopping cart' class="violet portrait only" onClick={() => this.openInstructions() } /> : undefined }
                                <sui.Button role="menuitem" class="ui wide portrait only" icon="undo" onClick={() => this.editor.undo() } />
                                <sui.Button role="menuitem" class="ui wide landscape only" text={lf("Undo") } icon="undo" onClick={() => this.editor.undo() } />
=======
                                {sandbox ? undefined : <sui.Button role="menuitem" key='runmenubtn' class={"portrait only"} icon={this.state.running ? "stop" : "play"} onClick={() => this.state.running ? this.stopSimulator() : this.runSimulator() } />}
                                {sandbox ? undefined : <sui.Button role="menuitem" class="ui wide portrait only" icon="undo" onClick={() => this.editor.undo() } />}
                                {sandbox ? undefined : <sui.Button role="menuitem" class="ui wide landscape only" text={lf("Undo") } icon="undo" onClick={() => this.editor.undo() } />}
>>>>>>> 3190e535
                                {this.editor.menu() }
                                { workspaces ? <CloudSyncButton parent={this} /> : null }
                            </div>
                            {sandbox ? undefined : <div className="ui buttons">
                                <sui.DropdownMenu class='floating icon button' text={lf("More...") } textClass="ui landscape only" icon='sidebar'>
                                    <sui.Item role="menuitem" icon="file outline" text={lf("New Project...") } onClick={() => this.newEmptyProject() } />
                                    <sui.Item role="menuitem" icon="folder open" text={lf("Open Project...") } onClick={() => this.openProject() } />
                                    {this.state.header && packages ? <sui.Item role="menuitem" text={lf("Embed Project...") } icon="share alternate" onClick={() => this.embed() } /> : null}
                                    {this.state.header ? <div className="ui divider"></div> : undefined }
                                    {this.state.header ? <sui.Item role="menuitem" icon='folder' text={this.state.showFiles ? lf("Hide Files") : lf("Show Files") } onClick={() => {
                                        pxt.tickEvent("menu.showfiles");
                                        this.setState({ showFiles: !this.state.showFiles });
                                        this.saveSettings();
                                    } } /> : undefined}
                                    {this.state.header ? <sui.Item role="menuitem" icon="disk outline" text={lf("Add Package...") } onClick={() => this.addPackage() } /> : undefined }
                                    {this.state.header ? <sui.Item role="menuitem" icon="setting" text={lf("Project Settings...") } onClick={() => this.setFile(pkg.mainEditorPkg().lookupFile("this/pxt.json")) } /> : undefined}
                                    <div className="ui divider"></div>
                                    <a className="ui item thin only" href="/docs" role="menuitem" target="_blank">
                                        <i className="help icon"></i>
                                        {lf("Help") }
                                    </a>
                                    {
                                        // we always need a way to clear local storage, regardless if signed in or not 
                                    }
                                    <sui.Item role="menuitem" icon='sign out' text={lf("Reset") } onClick={() => LoginBox.signout() } />
                                    <div className="ui divider"></div>
                                    { targetTheme.privacyUrl ? <a className="ui item" href={targetTheme.privacyUrl} role="menuitem" target="_blank">{lf("Privacy & Cookies") }</a> : undefined }
                                    { targetTheme.termsOfUseUrl ? <a className="ui item" href={targetTheme.termsOfUseUrl} role="menuitem" target="_blank">{lf("Terms Of Use") }</a> : undefined }
                                    <sui.Item role="menuitem" text={lf("About...") } onClick={() => this.about() } />
                                </sui.DropdownMenu>
                            </div>}
                            <div className="ui">
                                {Cloud.isLoggedIn() ? <sui.Button class="wide only" role="menuitem" icon='user' onClick={() => LoginBox.showUserPropertiesAsync(settings).done() } /> : undefined}
                            </div>
                            {sandbox ? undefined : <DocsMenu parent={this} />}
                        </div>
                        {sandbox ? undefined : <div className="ui item wide only">
                            <div className="ui massive transparent input">
                                <input id="fileNameInput"
                                    type="text"
                                    placeholder={lf("Pick a name...") }
                                    value={this.state.projectName || ''}
                                    onChange={(e) => this.updateHeaderName((e.target as any).value) }>
                                </input>
                                <i className={"write icon " + ((this.state.header && this.state.projectName == this.state.header.name) ? "grey" : "back") }></i>
                            </div>
                        </div>}
                        {targetTheme.rightLogo && !sandbox ?
                            <div className="ui item right wide only">
                                <a target="_blank" id="rightlogo" href={targetTheme.logoUrl}><img src={Util.toDataUri(targetTheme.rightLogo) } /></a>
                            </div> : null }
                    </div>
                </div>
                <div id="filelist" className="ui items" role="complementary">
                    <div id="boardview" className={`ui vertical editorFloat ${this.state.helpCard ? "landscape only " : ""}`}>
                    </div>
                    <div className="ui item landscape only">
                        {compile ? <sui.Button icon='icon download' class="fluid blue" text={lf("Download") } disabled={compileDisabled} onClick={() => this.compile() } /> : ""}
                        {sandbox ? undefined : <sui.Button key='runbtn' class={`fluid half`} icon={this.state.running ? "stop" : "play"} text={this.state.running ? lf("Stop") : lf("Play") } onClick={() => this.state.running ? this.stopSimulator() : this.runSimulator() } />}
                    </div>
                    <div className="ui item landscape only">
                        {pxt.debugMode() && !this.state.running ? <sui.Button key='debugbtn' class='teal' icon="xicon bug" text={lf("Sim Debug") } onClick={() => this.runSimulator({ debug: true }) } /> : ''}
                        {pxt.debugMode() ? <sui.Button key='hwdebugbtn' class='teal' icon="xicon chip" text={lf("Dev Debug") } onClick={() => this.hwDebug() } /> : ''}
                    </div>
                    {this.state.showParts ?
                    <div className="ui item landscape only">
                        <sui.Button icon='shopping cart' class="violet" text="Parts" onClick={() => this.openInstructions() } />
                    </div> : undefined }
                    <div className="ui editorFloat landscape only">
                        <logview.LogView ref="logs" />
                    </div>
                    <FileList parent={this} />
                </div>
                <div id="maineditor" className={sandbox ? "sandbox" : ""} role="main">
                    {this.allEditors.map(e => e.displayOuter()) }
                    {this.state.helpCard ? <div id="helpcard" className="ui editorFloat wide only"><codecard.CodeCardView responsive={true} onClick={this.state.helpCardClick} {...this.state.helpCard} target={pxt.appTarget.id} /></div> : null }
                </div>
                {sandbox ? undefined : <SideDocs ref="sidedoc" parent={this} />}
                {!sandbox && targetTheme.organizationLogo ? <img className="organization" src={Util.toDataUri(targetTheme.organizationLogo) } /> : undefined }
                {sandbox ? undefined : <ScriptSearch parent={this} ref={v => this.scriptSearch = v} />}
                {sandbox ? undefined : <ShareEditor parent={this} ref={v => this.shareEditor = v} />}
            </div>
        );
    }
}


function render() {
    ReactDOM.render(<ProjectView/>, $('#content')[0])
}

function getEditor() {
    return theEditor
}

let logoSvgXml = `<svg xmlns='http://www.w3.org/2000/svg' viewBox="0 0 128 128" preserveAspectRatio="xMinYMin"><title>Programming Experience Toolkit logo</title><path fill="#ff7d00" d="M 48.7156,57.6831C 48.7156,59.6258 48.0158,61.2801 46.6154,62.6473C 45.2156,64.0145 43.5373,64.6974 41.5809,64.6974C 39.6251,64.6974 37.9663,64.0145 36.6069,62.6473C 35.2469,61.2801 34.5665,59.6258 34.5665,57.6831C 34.5665,55.7 35.2469,54.0151 36.6069,52.6291C 37.9663,51.2417 39.6251,50.5483 41.5809,50.5483C 43.5373,50.5483 45.2156,51.2417 46.6154,52.6291C 48.0158,54.0151 48.7156,55.7 48.7156,57.6831 Z M 93.4324,57.6831C 93.4324,59.6258 92.7326,61.2801 91.3322,62.6473C 89.9324,64.0145 88.2541,64.6975 86.2977,64.6975C 84.342,64.6975 82.6831,64.0145 81.3237,62.6473C 79.9637,61.2801 79.2834,59.6258 79.2834,57.6831C 79.2834,55.7001 79.9637,54.0152 81.3237,52.6291C 82.6831,51.2417 84.342,50.5484 86.2977,50.5484C 88.2541,50.5484 89.9324,51.2417 91.3322,52.6291C 92.7326,54.0152 93.4324,55.7001 93.4324,57.6831 Z M 27.2559,102.439C 24.5091,102.43 21.9146,101.831 19.5905,100.725C 13.1421,98.316 9.91797,92.9285 9.91797,84.562L 9.91797,67.4895C 9.91797,59.8329 6.61214,55.8157 4.19718e-006,55.4384L 4.19718e-006,48.4268C 6.61214,48.0494 9.91797,43.9532 9.91797,36.1383L 9.91797,19.5404C 9.91797,9.37168 14.5536,3.54519 23.8242,2.06057C 25.3494,1.70022 26.9508,1.53021 28.5964,1.57473L 38.7526,1.57473L 47.0408,1.64846L 52.7508,1.7383L 54.6969,1.81211L 55.3929,1.81211L 55.883,1.90171L 56.5788,2.13894L 56.9267,2.37624L 57.403,2.77688L 58.1769,3.74197L 58.589,5.74579L 58.589,6.31L 58.4471,6.94785C 58.188,7.86151 57.9905,8.03802 57.687,8.78802L 56.6429,11.4297L 54.4909,16.4758L 54.4128,16.7292L 54.3489,16.8766C 54.36,16.854 54.0537,18.3801 54.619,20.0087C 55.1951,21.6374 56.3283,23.2884 58.1769,24.2535C 60.2427,25.3177 60.3514,25.6929 63.9512,25.4557L 64.0151,25.4557C 66.0281,25.3562 66.8883,24.9043 67.3672,24.5804C 67.7793,24.292 67.7679,24.0291 68.7593,23.2147C 69.7475,22.2752 70.2041,18.9958 69.7252,17.6782L 69.7252,17.6045L 65.9752,6.62079L 65.6912,5.90912L 65.6912,5.18142L 65.9752,3.74197L 66.4512,2.77688L 66.9412,2.21259L 67.3672,1.90171L 68.1912,1.501L 68.7593,1.33743L 69.3773,1.24766L 70.7694,1.24766L 74.8034,1.24766L 78.7736,1.33743L 80.1655,1.33743L 80.6556,1.33743L 100.492,1.33743C 101.943,1.33743 103.352,1.50173 104.702,1.81854C 113.622,3.41709 118.082,9.13641 118.082,18.9767L 118.082,36.0492C 118.082,43.706 121.388,47.7231 128,48.1004L 128,55.112C 121.388,55.4893 118.082,59.5855 118.082,67.4005L 118.082,83.9982C 118.082,93.4771 114.054,99.183 105.998,101.116C 104.675,101.597 103.276,101.928 101.826,102.199L 75.3507,102.125L 77.3747,107.899L 77.3747,107.973C 79.0924,112.808 78.2656,118.729 74.3846,122.4L 74.3066,122.474L 74.1647,122.637C 75.0472,121.961 73.6971,123.301 72.2186,124.33C 70.7625,125.33 68.6632,126.17 65.7485,126.333C 61.3774,126.596 58.8441,125.468 56.9062,124.477L 56.8421,124.403C 53.3397,122.55 51.0347,119.37 49.8822,116.062C 48.7599,112.869 48.543,109.55 49.946,106.534L 50.0241,106.207L 51.48,102.6L 27.2559,102.439 Z M 46.8426,94.8082L 54.2,94.9127L 56.1462,94.9865L 56.8423,94.9865L 57.3322,95.0761L 58.028,95.3133L 58.376,95.5507L 58.8522,95.9513L 59.6261,96.9164L 60.0382,98.9202L 60.0382,99.4844L 59.8963,100.122C 59.6372,101.036 59.4398,101.212 59.1364,101.962L 58.0921,104.604L 55.9401,109.65L 55.862,109.904L 55.7982,110.051C 55.8094,110.028 55.5031,111.554 56.0682,113.183C 56.6445,114.812 57.7775,116.463 59.6261,117.428C 61.6919,118.492 61.8006,118.867 65.4004,118.63L 65.4645,118.63C 67.4774,118.531 68.3377,118.079 68.8164,117.755C 69.2285,117.466 69.2171,117.203 70.2085,116.389C 71.1968,115.45 71.6535,112.17 71.1745,110.853L 71.1745,110.779L 67.4245,99.7952L 67.1405,99.0835L 67.1405,98.3558L 67.4245,96.9164L 67.9004,95.9513L 68.3906,95.3871L 68.8164,95.0761L 69.6405,94.6755L 70.2085,94.5118L 70.8267,94.422L 72.2187,94.422L 76.2528,94.422L 100.335,94.5118C 102.24,94.4408 103.923,93.9845 105.343,93.2599C 108.05,91.4841 109.404,88.2204 109.404,83.4688L 109.404,66.6154C 109.404,58.5692 112.465,53.6271 118.586,51.7889L 118.586,51.5515C 112.465,49.8352 109.404,44.9416 109.404,36.871L 109.404,20.2915C 109.404,16.0553 108.665,13.0273 107.186,11.2074L 106.733,10.7103C 105.016,9.67338 102.865,9.02502 100.493,9.02502L 74.7397,8.95121L 73.9017,8.95121L 75.9258,14.7251L 75.9258,14.799C 77.6435,19.6335 76.8167,25.5547 72.9357,29.2255L 72.8577,29.2994L 72.7157,29.4629C 73.5983,28.7863 72.248,30.1265 70.7695,31.1554C 69.3136,32.1558 67.2143,32.9957 64.2995,33.1591C 59.9284,33.4221 57.395,32.2936 55.4572,31.3029L 55.3932,31.2292C 51.8909,29.376 49.5858,26.196 48.4331,22.8873C 47.3112,19.6944 47.0942,16.3762 48.4971,13.3594L 48.575,13.0324L 50.0311,9.42582L 46.9632,9.35209L 38.7531,9.26225L 28.4548,9.26225C 25.8991,9.18282 23.7018,9.77942 21.954,10.7993C 19.7158,12.6595 18.5967,15.7498 18.5967,20.0701L 18.5967,36.9235C 18.5967,44.9698 15.536,49.912 9.41457,51.7501L 9.41457,51.9876C 15.536,53.7039 18.5967,58.5974 18.5967,66.6678L 18.5967,83.2474C 18.5967,87.4836 19.336,90.5116 20.8146,92.3315C 21.3,92.9286 21.9022,93.4317 22.6216,93.8408C 24.0205,94.4158 25.6138,94.7517 27.3215,94.7517L 46.8426,94.8082 Z "/></svg>`;

function initLogin() {
    {
        let qs = core.parseQueryString((location.hash || "#").slice(1).replace(/%23access_token/, "access_token"))
        if (qs["access_token"]) {
            let ex = pxt.storage.getLocal("oauthState")
            if (ex && ex == qs["state"]) {
                pxt.storage.setLocal("access_token", qs["access_token"])
                pxt.storage.removeLocal("oauthState")
            }
            location.hash = location.hash.replace(/(%23)?[\#\&\?]*access_token.*/, "")
        }
        Cloud.accessToken = pxt.storage.getLocal("access_token") || "";
    }

    {
        let qs = core.parseQueryString((location.hash || "#").slice(1).replace(/%local_token/, "local_token"))
        if (qs["local_token"]) {
            pxt.storage.setLocal("local_token", qs["local_token"])
            location.hash = location.hash.replace(/(%23)?[\#\&\?]*local_token.*/, "")
        }
        Cloud.localToken = pxt.storage.getLocal("local_token") || "";
    }
}

function initSerial() {
    if (!pxt.appTarget.serial || !/^http:\/\/localhost/i.test(window.location.href) || !Cloud.localToken)
        return;

    pxt.debug('initializing serial pipe');
    let ws = new WebSocket('ws://localhost:3233/' + Cloud.localToken + '/serial');
    ws.onopen = (ev) => {
        pxt.debug('serial: socket opened');
    }
    ws.onclose = (ev) => {
        pxt.debug('serial: socket closed')
    }
    ws.onmessage = (ev) => {
        try {
            let msg = JSON.parse(ev.data) as pxsim.SimulatorMessage;
            if (msg && msg.type == 'serial')
                window.postMessage(msg, "*")
        }
        catch (e) {
            pxt.debug('unknown message: ' + ev.data);
        }
    }
}

function getsrc() {
    pxt.log(theEditor.editor.getCurrentSource())
}

function enableUserVoice(version: string) {
    if (sandbox) return;

    const analytics = (pxt.appTarget.analytics || {} as pxt.AppAnalytics);
    if (!analytics.userVoiceApiKey) return;

    let userVoice = (window as any).UserVoice = (window as any).UserVoice || []; (function () {
        let uv = document.createElement('script'); uv.type = 'text/javascript'; uv.async = true; uv.src = `//widget.uservoice.com/${analytics.userVoiceApiKey}.js`;
        let s = document.getElementsByTagName('script')[0]; s.parentNode.insertBefore(uv, s)
    })();

    userVoice.push(['set', {
        accent_color: '#B4009E',
        trigger_color: 'white',
        trigger_background_color: '#B4009E',
        forum_id: analytics.userVoiceForumId || undefined,
        screenshot_enabled: true
    }]);
    userVoice.push(['addTrigger', { trigger_position: 'bottom-right' }]);
    userVoice.push(['autoprompt', {}]);
}

function enableFeedback(version: string) {
    enableUserVoice(version);
}

function enableAnalytics(version: string) {
    enableAppInsights(version);
    enableMixPanel(version);
}

function enableAppInsights(version: string) {
    // TODO: use json configuration
    let ai = (window as any).appInsights;
    if (!ai) return;

    ai.trackPageView();
    let rexp = pxt.reportException;
    pxt.reportException = function (err: any, data: any): void {
        if (rexp) rexp(err, data);
        let props: pxt.U.Map<string> = {};
        if (data)
            for (let k in data)
                props[k] = typeof data[k] === "string" ? data[k] : JSON.stringify(data[k]);
        ai.trackException(err, 'exception', props)
    }
    let re = pxt.reportError;
    pxt.reportError = function (msg: string, data: any): void {
        if (re) re(msg, data);
        try {
            throw msg
        }
        catch (err) {
            let props: pxt.U.Map<string> = {};
            if (data)
                for (let k in data)
                    props[k] = typeof data[k] === "string" ? data[k] : JSON.stringify(data[k]);
            ai.trackException(err, 'error', props)
        }
    }
}

function enableMixPanel(version: string) {
    let mp = (window as any).mixpanel;
    if (!mp) return;

    let report = pxt.reportError;
    pxt.reportError = function (msg: string, data: any): void {
        mp.track("error:" + msg);
        report(msg, data);
    }
    pxt.tickEvent = function (id: string): void {
        if (!id) return;
        try {
            mp.track(id.toLowerCase());
        } catch (e) {
            pxt.log(e);
        }
    }
}

function showIcons() {
    let usedIcons = [
        "cancel", "certificate", "checkmark", "cloud", "cloud upload", "copy", "disk outline", "download",
        "dropdown", "edit", "file outline", "find", "folder", "folder open", "help circle",
        "keyboard", "lock", "play", "puzzle", "search", "setting", "settings",
        "share alternate", "sign in", "sign out", "square", "stop", "translate", "trash", "undo", "upload",
        "user", "wizard", "shopping cart",
    ]
    core.confirmAsync({
        header: "Icons",
        htmlBody:
        usedIcons.map(s => `<i style='font-size:2em' class="ui icon ${s}"></i>&nbsp;${s}&nbsp; `).join("\n")
    })
}

function assembleCurrent() {
    compiler.compileAsync({ native: true })
        .then(() => compiler.assembleAsync(getEditor().editorFile.content))
        .then(v => {
            let nums = v.words
            pxt.debug("[" + nums.map(n => "0x" + n.toString(16)).join(",") + "]")
        })
}

function log(v: any) {
    console.log(v)
}

// This is for usage from JS console
let myexports: any = {
    workspace,
    require,
    core,
    getEditor,
    monaco,
    blocks,
    compiler,
    pkg,
    getsrc,
    sim: simulator,
    apiAsync: core.apiAsync,
    showIcons,
    hwdbg,
    assembleCurrent,
    log
};
(window as any).E = myexports;

export var ksVersion: string;
export var targetVersion: string;
export var sandbox = false;

function initTheme() {
    if (pxt.appTarget.appTheme.accentColor) {
        let style = document.createElement('style');
        style.type = 'text/css';
        style.innerHTML = `.ui.accent { color: ${pxt.appTarget.appTheme.accentColor}; }
        .ui.inverted.menu .accent.active.item, .ui.inverted.accent.menu  { background-color: ${pxt.appTarget.appTheme.accentColor}; }`;
        document.getElementsByTagName('head')[0].appendChild(style);
    }
    // RTL languages
    if (/^ar/i.test(Util.userLanguage())) {
        pxt.debug("rtl layout");
        pxsim.U.addClass(document.body, "rtl");
        document.body.style.direction = "rtl";
    }

    pxt.blocks.updateUserLanguage();
}

function parseHash(): { cmd: string; arg: string } {
    let hashCmd = ""
    let hashArg = ""
    let hashM = /^#(\w+)(:([\/\-\w]+))?$/.exec(window.location.hash)
    if (hashM) {
        window.location.hash = ""
        return { cmd: hashM[1], arg: hashM[3] || '' };
    }
    return { cmd: '', arg: '' };
}

function handleHash(hash: { cmd: string; arg: string }) {
    if (!hash) return;
    let editor = theEditor;
    if (!editor) return;
    switch (hash.cmd) {
        case "doc":
            pxt.tickEvent("hash.doc")
            editor.setSideDoc(hash.arg);
            break;
        case "follow":
            pxt.tickEvent("hash.follow")
            editor.setSideDoc(hash.arg);
            editor.newEmptyProject();
            break;
        case "newproject":
            pxt.tickEvent("hash.newproject")
            editor.newEmptyProject();
            break;
        case "gettingstarted":
            pxt.tickEvent("hash.gettingstarted")
            editor.newProject();
            break;
        case "uploader": // editor launched by the uploader
            pxt.storage.setLocal("uploader", "1");
            break;
    }
}

function initHashchange() {
    window.addEventListener("hashchange", e => {
        handleHash(parseHash());
    });
}

$(document).ready(() => {
    pxt.setupWebConfig((window as any).pxtConfig);
    let config = pxt.webConfig
    ksVersion = config.pxtVersion;
    targetVersion = config.targetVersion;
    sandbox = /sandbox=1/i.test(window.location.href);
    pxt.setDebugMode(/dbg=1/i.test(window.location.href));
    let lang = /lang=([a-z]{2,}(-[A-Z]+)?)/i.exec(window.location.href);

    enableAnalytics(ksVersion)
    appcache.init();
    initLogin();

    let hash = parseHash();

    let hm = /^(https:\/\/[^/]+)/.exec(window.location.href)
    if (hm) Cloud.apiRoot = hm[1] + "/api/"

    let ws = /ws=(\w+)/.exec(window.location.href)
    if (ws) workspace.setupWorkspace(ws[1]);
    else if (sandbox) workspace.setupWorkspace("mem");
    else if (Cloud.isLocalHost()) workspace.setupWorkspace("fs");

    pxt.docs.requireMarked = () => require("marked");

    const ih = (hex: pxt.cpp.HexFile) => theEditor.importHex(hex);
    const cfg = pxt.webConfig;
    Util.httpGetJsonAsync(config.targetCdnUrl + "target.json")
        .then(pkg.setupAppTarget)
        .then(() => Util.updateLocalizationAsync(cfg.pxtCdnUrl, lang ? lang[1] : (navigator.userLanguage || navigator.language)))
        .then(() => initTheme())
        .then(() => cmds.initCommandsAsync())
        .then(() => {
            if (localStorage["noAutoRun"] && pxt.appTarget.simulator)
                pxt.appTarget.simulator.autoRun = false
        })
        .then(() => {
            return compiler.init();
        })
        .then(() => workspace.initAsync())
        .then(() => {
            $("#loading").remove();
            render()
            workspace.syncAsync().done()
        })
        .then(() => {
            initSerial()
            initHashchange();
            return pxtwinrt.initAsync(ih);
        }).then(() => {
            switch (hash.cmd) {
                case "pub":
                case "edit":
                    let existing = workspace.getHeaders().filter(h => h.pubCurrent && h.pubId == hash.arg)[0]
                    if (existing)
                        return theEditor.loadHeaderAsync(existing)
                    else return workspace.installByIdAsync(hash.arg)
                        .then(hd => theEditor.loadHeaderAsync(hd))
                default:
                    handleHash(hash); break;
            }

            let ent = theEditor.settings.fileHistory.filter(e => !!workspace.getHeader(e.id))[0]
            let hd = workspace.getHeaders()[0]
            if (ent)
                hd = workspace.getHeader(ent.id)
            if (hd) return theEditor.loadHeaderAsync(hd)
            else theEditor.newProject();
            return Promise.resolve();
        }).done(() => {
            enableFeedback(ksVersion);
        });

    document.addEventListener("visibilitychange", ev => {
        theEditor.updateVisibility();
    });

    window.addEventListener("unload", ev => {
        if (theEditor && !LoginBox.signingOut)
            theEditor.saveSettings()
    })

})<|MERGE_RESOLUTION|>--- conflicted
+++ resolved
@@ -1246,16 +1246,10 @@
                         <div className="ui item">
                             <div className="ui">
                                 {pxt.appTarget.compile ? <sui.Button role="menuitem" class='icon blue portrait only' icon='icon download' onClick={() => this.compile() } /> : "" }
-<<<<<<< HEAD
-                                <sui.Button role="menuitem" key='runmenubtn' class={"portrait only"} icon={this.state.running ? "stop" : "play"} onClick={() => this.state.running ? this.stopSimulator() : this.runSimulator() } />
-                                {this.state.showParts ? <sui.Button role="menuitem" icon='shopping cart' class="violet portrait only" onClick={() => this.openInstructions() } /> : undefined }
-                                <sui.Button role="menuitem" class="ui wide portrait only" icon="undo" onClick={() => this.editor.undo() } />
-                                <sui.Button role="menuitem" class="ui wide landscape only" text={lf("Undo") } icon="undo" onClick={() => this.editor.undo() } />
-=======
                                 {sandbox ? undefined : <sui.Button role="menuitem" key='runmenubtn' class={"portrait only"} icon={this.state.running ? "stop" : "play"} onClick={() => this.state.running ? this.stopSimulator() : this.runSimulator() } />}
+                                {!sandbox && this.state.showParts ? <sui.Button role="menuitem" icon='shopping cart' class="violet portrait only" onClick={() => this.openInstructions() } /> : undefined }
                                 {sandbox ? undefined : <sui.Button role="menuitem" class="ui wide portrait only" icon="undo" onClick={() => this.editor.undo() } />}
                                 {sandbox ? undefined : <sui.Button role="menuitem" class="ui wide landscape only" text={lf("Undo") } icon="undo" onClick={() => this.editor.undo() } />}
->>>>>>> 3190e535
                                 {this.editor.menu() }
                                 { workspaces ? <CloudSyncButton parent={this} /> : null }
                             </div>
@@ -1320,7 +1314,7 @@
                         {pxt.debugMode() && !this.state.running ? <sui.Button key='debugbtn' class='teal' icon="xicon bug" text={lf("Sim Debug") } onClick={() => this.runSimulator({ debug: true }) } /> : ''}
                         {pxt.debugMode() ? <sui.Button key='hwdebugbtn' class='teal' icon="xicon chip" text={lf("Dev Debug") } onClick={() => this.hwDebug() } /> : ''}
                     </div>
-                    {this.state.showParts ?
+                    {!sandbox && this.state.showParts ?
                     <div className="ui item landscape only">
                         <sui.Button icon='shopping cart' class="violet" text="Parts" onClick={() => this.openInstructions() } />
                     </div> : undefined }
