/// <reference path="../../built/pxtlib.d.ts" />

import * as React from "react";
import * as ReactDOM from "react-dom";
import * as data from "./data";
import * as sui from "./sui";
import * as sounds from "./sounds";
import * as core from "./core";
import * as md from "./marked";
import * as compiler from "./compiler";
import * as codecard from "./codecard";
import { HintTooltip } from "./hinttooltip";

type ISettingsProps = pxt.editor.ISettingsProps;

/**
 * We'll run this step when we first start the tutorial to figure out what blocks are used so we can
 * filter the toolbox. 
 */
export function getUsedBlocksAsync(code: string): Promise<pxt.Map<number>> {
    if (!code) return Promise.resolve({});
    const usedBlocks: pxt.Map<number> = {};
    return compiler.getBlocksAsync()
        .then(blocksInfo => {
            pxt.blocks.initializeAndInject(blocksInfo);
            return compiler.decompileBlocksSnippetAsync(code, blocksInfo);
        }).then(blocksXml => {
            if (blocksXml) {
                const headless = pxt.blocks.loadWorkspaceXml(blocksXml);
                if (!headless) {
                    pxt.debug(`used blocks xml failed to load\n${blocksXml}`);
                    throw new Error("blocksXml failed to load");
                }
                const allblocks = headless.getAllBlocks();
                for (let bi = 0; bi < allblocks.length; ++bi) {
                    const blk = allblocks[bi];
                    usedBlocks[blk.type] = 1;
                }
                return usedBlocks;
            } else {
                throw new Error("Empty blocksXml, failed to decompile");
            }
        }).catch((e) => {
            pxt.reportException(e);
            throw new Error(`Failed to decompile tutorial`);
        });
}

export class TutorialMenuItem extends data.Component<ISettingsProps, {}> {
    constructor(props: ISettingsProps) {
        super(props);

        this.openTutorialStep = this.openTutorialStep.bind(this);
    }

    openTutorialStep(step: number) {
        let options = this.props.parent.state.tutorialOptions;
        pxt.tickEvent(`tutorial.step`, { tutorial: options.tutorial, step: step }, { interactiveConsent: true });
        this.props.parent.setTutorialStep(step);
    }

    renderCore() {
        const { tutorialReady, tutorialStepInfo, tutorialStep } = this.props.parent.state.tutorialOptions;
        const currentStep = tutorialStep;
        if (!tutorialReady) return <div />;

        function intermediateClassName(index: number) {
            if (tutorialStepInfo.length < 8 // always show first 8
                || index == 0 // always show first
                || index == tutorialStepInfo.length - 1 // always show last
                || Math.abs(index - currentStep) < 2 // 1 around current step
            ) return "";

            return "mobile hide";
        }

        return <div className="ui item">
            <div className="ui item tutorial-menuitem" role="menubar">
                {tutorialStepInfo.map((step, index) =>
                    (index == currentStep) ?
                        <span className="step-label" key={'tutorialStep' + index}>
                            <TutorialMenuItemLink index={index}
                                className={`ui circular label ${currentStep == index ? 'blue selected' : 'inverted'} ${!tutorialReady ? 'disabled' : ''}`}
                                ariaLabel={lf("Tutorial step {0}. This is the current step", index + 1)}
                                onClick={this.openTutorialStep}>{index + 1}</TutorialMenuItemLink>
                        </span> :
                        <span className={`ui step-label ${intermediateClassName(index)}`} key={'tutorialStep' + index} data-tooltip={`${index + 1}`} data-inverted="" data-position="bottom center">
                            <TutorialMenuItemLink index={index}
                                className={`ui empty circular label ${!tutorialReady ? 'disabled' : ''} clear`}
                                ariaLabel={lf("Tutorial step {0}", index + 1)}
                                onClick={this.openTutorialStep} />
                        </span>
                )}
            </div>
        </div>;
    }
}

interface TutorialMenuItemLinkProps {
    index: number;
    className: string;
    ariaLabel: string;
    onClick: (index: number) => void;
}

export class TutorialMenuItemLink extends data.Component<TutorialMenuItemLinkProps, {}> {

    handleClick = () => {
        this.props.onClick(this.props.index);
    }

    renderCore() {
        const { className, ariaLabel, index } = this.props;
        return <a className={className} role="menuitem" aria-label={ariaLabel} tabIndex={0} onClick={this.handleClick} onKeyDown={sui.fireClickOnEnter}>
            {this.props.children}
        </a>;
    }
}

export interface TutorialHintState {
    visible: boolean;
    showFullText: boolean;
}

export class TutorialHint extends data.Component<ISettingsProps, TutorialHintState> {
    public elementRef: HTMLDivElement;
    protected setRef: (el: HTMLDivElement) => void = (el) => { this.elementRef = el };

    constructor(props: ISettingsProps) {
        super(props);

        this.next = this.next.bind(this);
        this.toggleHint = this.toggleHint.bind(this);
        this.showHint = this.showHint.bind(this);
    }

    next() {
        const options = this.props.parent.state.tutorialOptions;
        const { tutorialStep, tutorial } = options;
        this.setState({ visible: false });
        const nextStep = tutorialStep + 1;

        pxt.tickEvent(`tutorial.hint.next`, { tutorial: tutorial, step: nextStep });
        this.props.parent.setTutorialStep(nextStep);
    }

    toggleHint(showFullText?: boolean) {
        this.showHint(!this.state.visible, showFullText);
    }

    showHint(visible: boolean, showFullText?: boolean) {
        this.setState({ visible, showFullText })
    }

    renderCore() {
        const { visible } = this.state;
        const options = this.props.parent.state.tutorialOptions;
        const { tutorialReady, tutorialStepInfo, tutorialStep, tutorialName } = options;
        if (!tutorialReady) return <div />;

        const step = tutorialStepInfo[tutorialStep];
        const tutorialHint = step.blockSolution;
        const fullText = step.contentMd;

        if (!step.unplugged) {
            if (!tutorialHint) return <div />;

            return <div className={`tutorialhint ${!visible ? 'hidden' : ''}`} ref={this.setRef}>
                <md.MarkedContent markdown={this.state.showFullText ? fullText : tutorialHint} parent={this.props.parent} />
            </div>
        } else {
            let onClick = tutorialStep < tutorialStepInfo.length - 1 ? this.next : this.toggleHint;
            const actions: sui.ModalButton[] = [{
                label: lf("Ok"),
                onclick: onClick,
                icon: 'check',
                className: 'green'
            }]

            return <sui.Modal isOpen={visible} className="hintdialog"
                closeIcon={false} header={tutorialName} buttons={actions}
                onClose={onClick} dimmer={true} longer={true}
                closeOnDimmerClick closeOnDocumentClick closeOnEscape>
                <md.MarkedContent markdown={fullText} parent={this.props.parent} />
            </sui.Modal>
        }
    }
}

interface TutorialCardState {
    popout?: boolean;
    showHintTooltip?: boolean;
    showSeeMore?: boolean;
}

interface TutorialCardProps extends ISettingsProps {
    pokeUser?: boolean;
}

export class TutorialCard extends data.Component<TutorialCardProps, TutorialCardState> {
    private prevStep: number;

    public focusInitialized: boolean;

    constructor(props: ISettingsProps) {
        super(props);
        const options = this.props.parent.state.tutorialOptions;
        this.prevStep = options.tutorialStep;

        this.state = {
            showSeeMore: false,
            showHintTooltip: !options.tutorialStepInfo[this.prevStep].fullscreen
        }

        this.toggleHint = this.toggleHint.bind(this);
        this.hintOnClick = this.hintOnClick.bind(this);
        this.closeLightbox = this.closeLightbox.bind(this);
        this.tutorialCardKeyDown = this.tutorialCardKeyDown.bind(this);
        this.okButtonKeyDown = this.okButtonKeyDown.bind(this);
        this.previousTutorialStep = this.previousTutorialStep.bind(this);
        this.nextTutorialStep = this.nextTutorialStep.bind(this);
        this.finishTutorial = this.finishTutorial.bind(this);
        this.toggleExpanded = this.toggleExpanded.bind(this);

    }

    previousTutorialStep() {
        this.showHint(false); // close hint on new tutorial step
        let options = this.props.parent.state.tutorialOptions;
        const currentStep = options.tutorialStep;
        const previousStep = currentStep - 1;

        options.tutorialStep = previousStep;

        pxt.tickEvent(`tutorial.previous`, { tutorial: options.tutorial, step: previousStep }, { interactiveConsent: true });
        this.props.parent.setTutorialStep(previousStep);
    }

    nextTutorialStep() {
        this.showHint(false); // close hint on new tutorial step
        let options = this.props.parent.state.tutorialOptions;
        const currentStep = options.tutorialStep;
        const nextStep = currentStep + 1;

        options.tutorialStep = nextStep;

        pxt.tickEvent(`tutorial.next`, { tutorial: options.tutorial, step: nextStep }, { interactiveConsent: true });
        this.props.parent.setTutorialStep(nextStep);
    }

    finishTutorial() {
        this.closeLightbox();
<<<<<<< HEAD
        this.props.parent.completeTutorialAsync().done();
=======
        this.removeHintOnClick();
        this.props.parent.completeTutorial();
>>>>>>> 8bab07d7
    }

    private closeLightboxOnEscape = (e: KeyboardEvent) => {
        const charCode = core.keyCodeFromEvent(e);
        if (charCode === 27) {
            this.closeLightbox();
        }
    }

    setPopout() {
        this.setState({ popout: true });
    }

    private closeLightbox() {
        sounds.tutorialNext();
        document.documentElement.removeEventListener("keydown", this.closeLightboxOnEscape);

        // Hide lightbox
        this.props.parent.hideLightbox();
        this.setState({ popout: false });
    }

    componentWillUpdate() {
        document.documentElement.addEventListener("keydown", this.closeLightboxOnEscape);
    }

    private tutorialCardKeyDown(e: KeyboardEvent) {
        const charCode = core.keyCodeFromEvent(e);
        if (charCode == core.TAB_KEY) {
            e.preventDefault();
            const tutorialOkRef = this.refs["tutorialok"] as sui.Button;
            const okButton = ReactDOM.findDOMNode(tutorialOkRef) as HTMLElement;
            okButton.focus();
        }
    }

    private okButtonKeyDown(e: KeyboardEvent) {
        const charCode = core.keyCodeFromEvent(e);
        if (charCode == core.TAB_KEY) {
            e.preventDefault();
            const tutorialCard = this.refs['tutorialmessage'] as HTMLElement;
            tutorialCard.focus();
        }
    }

    private lastStep = -1;
    componentDidUpdate(prevProps: ISettingsProps, prevState: TutorialCardState) {
        const options = this.props.parent.state.tutorialOptions;
        const tutorialCard = this.refs['tutorialmessage'] as HTMLElement;
        const tutorialOkRef = this.refs["tutorialok"] as sui.Button;
        const okButton = ReactDOM.findDOMNode(tutorialOkRef) as HTMLElement;
        if (prevState.popout != this.state.popout && this.state.popout) {
            // Setup focus trap around the tutorial card and the ok button
            tutorialCard.addEventListener('keydown', this.tutorialCardKeyDown);
            okButton.addEventListener('keydown', this.okButtonKeyDown);
            tutorialCard.focus();
        } else if (prevState.popout != this.state.popout && !this.state.popout) {
            // Unregister event handlers
            tutorialCard.removeEventListener('keydown', this.tutorialCardKeyDown);
            okButton.removeEventListener('keydown', this.okButtonKeyDown);
            tutorialCard.focus();
        }
        const step = this.props.parent.state.tutorialOptions.tutorialStep;
        if (step != this.lastStep) {
            const animationClasses = `fade ${step < this.lastStep ? "right" : "left"} in visible transition animating`;
            tutorialCard.style.animationDuration = '500ms';
            this.lastStep = step;
            pxsim.U.addClass(tutorialCard, animationClasses);
            Promise.resolve().delay(500)
                .then(() => pxsim.U.removeClass(tutorialCard, animationClasses));
        }
        if (this.prevStep != step) {
            this.setShowSeeMore();
            this.prevStep = step;

            if (!!options.tutorialStepInfo[step].unplugged) {
                this.removeHintOnClick();
            }

            if (!this.state.showHintTooltip) {
                this.showHint(true); // re-bind events after tutorial DOM loaded
            }
        }
    }

    componentDidMount() {
        this.setShowSeeMore();
    }

    componentWillUnmount() {
        // Clear the markdown cache when we unmount
        md.MarkedContent.clearBlockSnippetCache();
        this.lastStep = -1;

        // Clear any existing timers
        this.props.parent.stopPokeUserActivity();

        this.removeHintOnClick();
    }

    private removeHintOnClick() {
        // cleanup hintOnClick
        document.removeEventListener('click', this.hintOnClick);
    }

    toggleExpanded(ev: React.MouseEvent<HTMLDivElement>) {
        ev.stopPropagation();
        ev.preventDefault();
        const options = this.props.parent.state.tutorialOptions;
        const { tutorialStepExpanded } = options;
        this.props.parent.setTutorialInstructionsExpanded(!tutorialStepExpanded);
        return false;
    }

    private hasHint() {
        const options = this.props.parent.state.tutorialOptions;
        const { tutorialReady, tutorialStepInfo, tutorialStep } = options;
        if (!tutorialReady) return false;
        return tutorialStepInfo[tutorialStep].hasHint || tutorialStepInfo[tutorialStep].unplugged;
    }

    private hintOnClick(evt?: any) {
        const options = this.props.parent.state.tutorialOptions;
        if (!options) {
            pxt.reportError("tutorial", "leaking hintonclick");
            return;
        }
        if (evt)
            evt.stopPropagation();
        const { tutorialStepInfo, tutorialStep } = options;
        const step = tutorialStepInfo[tutorialStep];
        const unplugged = tutorialStep < tutorialStepInfo.length - 1 && step && !!step.unplugged;

        if (!unplugged) {
            this.toggleHint();
        }
    }

    private expandedHintOnClick(evt?: any) {
        evt.stopPropagation();
    }

    private setShowSeeMore() {
        // compare scrollHeight of inner text with height of card to determine showSeeMore
        const tutorialCard = this.refs['tutorialmessage'] as HTMLElement;
        let show = false;
        if (tutorialCard && tutorialCard.firstElementChild && tutorialCard.firstElementChild.firstElementChild) {
            show = tutorialCard.clientHeight < tutorialCard.firstElementChild.firstElementChild.scrollHeight;
        }
        this.setState({ showSeeMore: show });
    }

    toggleHint(showFullText?: boolean) {
        const th = this.refs["tutorialhint"] as TutorialHint;
        this.showHint(!(th && th.state && th.state.visible), showFullText);
    }

    showHint(visible: boolean, showFullText?: boolean) {
        if (!this.hasHint()) {
            this.removeHintOnClick();
            return;
        }
        this.closeLightbox();
        const th = this.refs["tutorialhint"] as TutorialHint;
        if (!th) return;

        if (!visible) {
            if (th.elementRef) {
                this.removeHintOnClick();
                th.elementRef.removeEventListener('click', this.expandedHintOnClick);
            }

            this.setState({ showHintTooltip: true });
            this.props.parent.pokeUserActivity();
        } else {
            if (th.elementRef) {
                document.addEventListener('click', this.hintOnClick);
                th.elementRef.addEventListener('click', this.expandedHintOnClick);
            }

            this.setState({ showHintTooltip: false });
            this.props.parent.stopPokeUserActivity();

            const options = this.props.parent.state.tutorialOptions;
            pxt.tickEvent(`tutorial.showhint`, { tutorial: options.tutorial, step: options.tutorialStep });
        }
        th.showHint(visible, showFullText);
    }

    renderCore() {
        const options = this.props.parent.state.tutorialOptions;
        const { tutorialReady, tutorialStepInfo, tutorialStep, tutorialStepExpanded } = options;
        if (!tutorialReady) return <div />
        const tutorialCardContent = tutorialStepInfo[tutorialStep].headerContentMd;

        const currentStep = tutorialStep;
        const maxSteps = tutorialStepInfo.length;
        const hasPrevious = tutorialReady && currentStep != 0;
        const hasNext = tutorialReady && currentStep != maxSteps - 1;
        const hasFinish = currentStep == maxSteps - 1;
        const hasHint = this.hasHint();

        let tutorialAriaLabel = '',
            tutorialHintTooltip = '';
        if (hasHint) {
            tutorialAriaLabel += lf("Press Space or Enter to show a hint.");
            tutorialHintTooltip += lf("Click to show a hint!");
        }

        let hintOnClick = this.hintOnClick;
        // double-click issue on edge when closing hint from tutorial card click
        if ((pxt.BrowserUtils.isEdge() || pxt.BrowserUtils.isIE()) && !this.state.showHintTooltip && !tutorialStepInfo[tutorialStep].unplugged) {
            hintOnClick = null;
        }

        const isRtl = pxt.Util.isUserLanguageRtl();
        return <div id="tutorialcard" className={`ui ${tutorialStepExpanded ? 'tutorialExpanded' : ''} ${tutorialReady ? 'tutorialReady' : ''} ${this.state.showSeeMore ? 'seemore' : ''}  ${this.state.showHintTooltip ? 'showTooltip' : ''} ${hasHint ? 'hasHint' : ''}`} >
            <div className='ui buttons'>
                {hasPrevious ? <sui.Button icon={`${isRtl ? 'right' : 'left'} chevron orange large`} className={`prevbutton left attached ${!hasPrevious ? 'disabled' : ''}`} text={lf("Back")} textClass="widedesktop only" ariaLabel={lf("Go to the previous step of the tutorial.")} onClick={this.previousTutorialStep} onKeyDown={sui.fireClickOnEnter} /> : undefined}
                <div className="ui segment attached tutorialsegment">
                    <div className="avatar-container">
                        <div role="button" className={`avatar-image ${hasHint && this.props.pokeUser ? 'shake' : ''}`} onClick={hintOnClick} onKeyDown={sui.fireClickOnEnter}></div>
                        {hasHint && <sui.Button className="ui circular small label blue hintbutton hidelightbox" icon="lightbulb outline" tabIndex={-1} onClick={hintOnClick} onKeyDown={sui.fireClickOnEnter} />}
                        {hasHint && <HintTooltip ref="hinttooltip" pokeUser={this.props.pokeUser} text={tutorialHintTooltip} onClick={hintOnClick} />}
                        {hasHint && <TutorialHint ref="tutorialhint" parent={this.props.parent} />}
                    </div>
                    <div ref="tutorialmessage" className={`tutorialmessage`} role="alert" aria-label={tutorialAriaLabel} tabIndex={hasHint ? 0 : -1}
                        onClick={hintOnClick} onKeyDown={sui.fireClickOnEnter}>
                        <div className="content">
                            <md.MarkedContent className="no-select" markdown={tutorialCardContent} parent={this.props.parent} />
                        </div>
                        {this.state.showSeeMore && !tutorialStepExpanded ? <sui.Button className="fluid compact attached bottom lightgrey" icon="chevron down" tabIndex={0} text={lf("More...")} onClick={this.toggleExpanded} onKeyDown={sui.fireClickOnEnter} /> : undefined}
                        {this.state.showSeeMore && tutorialStepExpanded ? <sui.Button className="fluid compact attached bottom lightgrey" icon="chevron up" tabIndex={0} text={lf("Less...")} onClick={this.toggleExpanded} onKeyDown={sui.fireClickOnEnter} /> : undefined}
                    </div>
                    <sui.Button ref="tutorialok" id="tutorialOkButton" className="large green okbutton showlightbox" text={lf("Ok")} onClick={this.closeLightbox} onKeyDown={sui.fireClickOnEnter} />
                </div>
                {hasNext ? <sui.Button icon={`${isRtl ? 'left' : 'right'} chevron orange large`} className={`nextbutton right attached ${!hasNext ? 'disabled' : ''}`} text={lf("Next")} textClass="widedesktop only" ariaLabel={lf("Go to the next step of the tutorial.")} onClick={this.nextTutorialStep} onKeyDown={sui.fireClickOnEnter} /> : undefined}
                {hasFinish ? <sui.Button icon="left checkmark" className={`orange right attached ${!tutorialReady ? 'disabled' : ''}`} text={lf("Finish")} ariaLabel={lf("Finish the tutorial.")} onClick={this.finishTutorial} onKeyDown={sui.fireClickOnEnter} /> : undefined}
            </div>
        </div>;
    }
}

export interface ChooseRecipeDialogState {
    visible?: boolean;
}

export class ChooseRecipeDialog extends data.Component<ISettingsProps, ChooseRecipeDialogState> {
    private prevGalleries: pxt.CodeCard[] = [];

    constructor(props: ISettingsProps) {
        super(props);
        this.state = {
            visible: false
        }
        this.close = this.close.bind(this);
    }

    hide() {
        this.setState({ visible: false });
    }

    close() {
        this.setState({ visible: false });
    }

    show() {
        this.setState({ visible: true });
    }

    start(card: pxt.CodeCard) {
        pxt.tickEvent("recipe." + card.url);
        this.hide();
        this.props.parent.startTutorial(card.url, undefined, true);
    }

    fetchGallery(): pxt.CodeCard[] {
        const path = "/recipes";
        let res = this.getData(`gallery:${encodeURIComponent(path)}`) as pxt.gallery.Gallery[];
        if (res) {
            if (res instanceof Error) {
                // ignore
            } else {
                const editor: pxt.CodeCardEditorType = this.props.parent.isJavaScriptActive()
                    ? "js" : this.props.parent.isPythonActive() ? "py"
                        : "blocks";
                this.prevGalleries = pxt.Util.concat(res.map(g =>
                    g.cards.filter(c => c.cardType == "tutorial")
                        .filter(c => (c.editor == editor) || (editor == "blocks" && !c.editor))
                ));
            }
        }
        return this.prevGalleries || [];
    }

    renderCore() {
        const { visible } = this.state;
        if (!visible) return <div />;

        const cards = this.fetchGallery();
        return (
            <sui.Modal isOpen={visible} className="recipedialog"
                size="large"
                onClose={this.close} dimmer={true}
                closeIcon={true} header={lf("Try a Tutorial")}
                closeOnDimmerClick closeOnDocumentClick closeOnEscape
            >
                <div className="group">
                    <div className="ui cards centered" role="listbox">
                        {!cards.length && <div className="ui items">
                            <div className="ui item">
                                {lf("Oops, we couldn't find any tutorials for this editor.")}
                            </div>
                        </div>}
                        {cards.length > 0 ? cards.map(card =>
                            <codecard.CodeCardView
                                key={'card' + card.name}
                                name={card.name}
                                ariaLabel={card.name}
                                description={card.description}
                                imageUrl={card.imageUrl}
                                largeImageUrl={card.largeImageUrl}
                                // tslint:disable-next-line:react-this-binding-issue
                                onClick={() => this.start(card)}
                            />
                        ) : undefined}
                    </div>
                </div>
            </sui.Modal>
        )
    }
}<|MERGE_RESOLUTION|>--- conflicted
+++ resolved
@@ -250,12 +250,8 @@
 
     finishTutorial() {
         this.closeLightbox();
-<<<<<<< HEAD
-        this.props.parent.completeTutorialAsync().done();
-=======
         this.removeHintOnClick();
         this.props.parent.completeTutorial();
->>>>>>> 8bab07d7
     }
 
     private closeLightboxOnEscape = (e: KeyboardEvent) => {
